# -*- coding: utf-8 -*-
# Maestro Music Manager  -  https://github.com/maestromusic/maestro
# Copyright (C) 2009-2015 Martin Altmayer, Michael Helmling
#
# This program is free software: you can redistribute it and/or modify
# it under the terms of the GNU General Public License as published by
# the Free Software Foundation, either version 3 of the License, or
# (at your option) any later version.
#
# This program is distributed in the hope that it will be useful,
# but WITHOUT ANY WARRANTY; without even the implied warranty of
# MERCHANTABILITY or FITNESS FOR A PARTICULAR PURPOSE.  See the
# GNU General Public License for more details.
# 
# You should have received a copy of the GNU General Public License
# along with this program.  If not, see <http://www.gnu.org/licenses/>.
#

import re
import time
import select
import contextlib
import os.path

try:
    import mpd
    # Disable the 'Calling <this or that>' messages
    mpd.logger.setLevel('INFO')
except ImportError:
    raise ImportError("python-mpd2 not installed.")

import pkg_resources
mpd_version = [int(x) for x in pkg_resources.get_distribution("python-mpd2").version.split(".")]
if mpd_version < [0, 5, 1]:
    raise ImportError("The installed version of python-mpd2 is too old. Maestro needs at least "
                      "python-mpd2-0.5.1 to function properly.")

from PyQt4 import QtCore, QtGui

from maestro import application, player, logging, profiles, stack
from maestro.gui.misc import lineedits
from maestro.core import tags, urls
from maestro.models import playlist

translate = QtCore.QCoreApplication.translate


def enable():
    player.profileCategory.addType(profiles.ProfileType(
                                   'mpd', translate('MPDPlayerBackend', 'MPD'), MPDPlayerBackend))
    urls.fileBackends.append(MPDFile)


def disable():
    player.profileCategory.removeType('mpd')
    urls.fileBackends.remove(MPDFile)
<<<<<<< HEAD


class MPDFile(urls.BackendFile):

    scheme = 'mpd'

    def readTags(self):
        mpdProfile = player.profileCategory.get(self.url.profile)
        self.tags, self.length = mpdProfile.getInfo(self.url.path)

=======
>>>>>>> dfe4d858


class MPDFile(urls.BackendFile):

    scheme = 'mpd'

    def readTags(self):
        mpdProfile = player.profileCategory.get(self.url.profile)
        self.tags, self.length = mpdProfile.getInfo(self.url.path)


MPDState = {item.name.lower(): item for item in player.PlayState}

            
class MPDPlayerBackend(player.PlayerBackend):
    """Player backend to control an MPD server.
    
    The MPD client is implemented using the "idle" command of MPD, which causes the socket to block
    until some change is reported by MPD. We use the select method to continuously (by a timer with
    short timeout) check if we can read from the socket, i.e. the idle command has something to
    report (see implementation of the checkIdle function).
    
    The playlist, as reported by MPD, is stored in the attribute *mpdPlaylist" by means of a list
    of strings (paths relative to MPD collection folder). The backend keeps this in sync with MPD,
    updating it whenever a change is reported by MPD (via the idle command), or the Maestro user issues
    a playlist modification.
    """
    
    def __init__(self, name, type, state):
        """Create the backend object named *name* with the configuration given in *state*.
        
        The backend connects to MPD as soon as at least one frontend is registered, and terminates
        the connection when the last frontend is unregistered. On initalization, no connection is
        made.
        """
        super().__init__(name, type, state)
        self.stack = stack.createSubstack()
        self.playlist = playlist.PlaylistModel(self, stack=self.stack)

        if state is None:
            state = {}
        self.host = state.get('host', 'localhost')
        self.port = state.get('port', 6600)
        self.password = state.get('password', '')
        self.path = state.get('path', '')

        self._numFrontends = 0
        
        # actions
        self.separator = QtGui.QAction("MPD", self)
        self.separator.setSeparator(True)
        self.updateDBAction = QtGui.QAction(self.tr("Update Database"), self)
        self.updateDBAction.triggered.connect(self.updateDB)
        self.configOutputsAction = QtGui.QAction(self.tr("Audio outputs..."), self)
        self.configOutputsAction.triggered.connect(self.showOutputDialog)
        
        self.stateChanged.connect(self.checkElapsedTimer)
        self.elapsedTimer = QtCore.QTimer(self)
        self.elapsedTimer.setInterval(50)
        self.elapsedTimer.timeout.connect(self.updateElapsed)
        
        self.seekTimer = QtCore.QTimer(self)
        self.seekTimer.setSingleShot(True)
        self.seekTimer.setInterval(25)
        self.seekTimer.timeout.connect(self._seek)
        
        self.idleTimer = QtCore.QTimer(self)
        self.idleTimer.setInterval(50)
        self.idleTimer.timeout.connect(self.checkIdle)
        
        self.idling = False
        self.playlistVersion = None
        self._state = None
        self._currentLength = None
        self._volume = None
        self.seekRequest = None
        self.outputs = None
        self.client = None

    def save(self):
        return {'host': self.host, 'port': self.port, 'password': self.password, 'path': self.path}
    
    def setConnectionParameters(self, host, port, password):
        """Change the connection parameters. Issues a reconnect with the new ones."""
        self.host = host
        self.port = port
        self.password = password
        if self.connectionState == player.ConnectionState.Connected:
            self.disconnectClient()
        self.connectBackend()
        player.profileCategory.profileChanged.emit(self)
        
    def setPath(self, path):
        """Change the path where Maestro believes the MPD music folder to be."""
        if path != self.path:
            self.path = path
            player.profileCategory.profileChanged.emit(self)
            # Changing the path probably means that mpd:// urls become file:// urls
            if self.playlist.root.hasContents():
                self.playlist.resetFromUrls(self.makeUrls(self.mpdPlaylist),
                                            updateBackend='never') 
                self.stack.reset() # avoid trouble
    
    def connectBackend(self):
        """Connect to MPD.
        
        Reads the current playlist and state from the server and emits according signals.
        Afterwards, the idling mechanism is started.
        """
        assert self.client is None
        client = mpd.MPDClient()
        client.timeout = 2
        client.idletimeout = None
        try:
            client.connect(self.host, self.port)
        except (ConnectionRefusedError, OSError):
            return
        if self.password:
            client.password(self.password)
        self.mpdStatus = client.status()
        self.client = client
        self.updateMixer()
        self.updatePlaylist()
        self.updatePlayer()
        self.updateOutputs()
        self.connectionState = player.ConnectionState.Connected
        self.connectionStateChanged.emit(player.ConnectionState.Connected)
        self.client.send_idle()
        self.idling = True
        self.idleTimer.start()
    
    def disconnectClient(self, skipSocket=False):
        """Disconnect from MPD.
        
        If *skipSocket* is True, nothing is done on the socket (useful after connection failures).
        """ 
        logging.debug(__name__, "calling MPD disconnect host {}".format(self.host))
        if self.idleTimer.isActive():
            self.idleTimer.stop()
        if not skipSocket:
            self.checkIdle(False)
            self.client.close()
            self.client.disconnect()
        self.client = None
        self.connectionState = player.ConnectionState.Connected
        self.connectionStateChanged.emit(player.ConnectionState.Disconnected)
        stack.resetSubstack(self.stack)
       
    def checkIdle(self, resumeIdle=True):
        """Check the client socket for responses to the "idle" command.
        
        Uses the "select" method to check whether there is something to read on self.client._sock.
        If so, update the backend's state accordingly.
        
        Otherwise and if *resumeIdle* is False, the "noidle" command is sent to MPD to stop idling.
        On connection errors this method calls self.disconnectClient(True) and returns the error
        object.
        """
        try:
            canRead = select.select([self.client._sock], [], [], 0)[0]
            if len(canRead) > 0:
                self.idling = False
                changed = self.client.fetch_idle()
                self.checkMPDChanges(changed)
                if resumeIdle:
                    self.client.send_idle()
                    self.idling = True
            elif not resumeIdle and self.idling:
                self.idling = False
                changed = self.client.noidle()
                if changed:
                    self.checkMPDChanges(changed)
        except mpd.ConnectionError as e:
            self.idling = False
            self.disconnectClient(True)
            return e
    
    def checkMPDChanges(self, changed):
        """Check for changes in the MPD subsystems listed in "changed" (as returned from idle).
        
        All changes will be handled accordingly. If """
        self.mpdStatus = self.client.status()
        if 'error' in self.mpdStatus:
            from ...gui.dialogs import warning
            warning('MPD error',
                    self.tr('MPD reported an error:\n{}').format(self.mpdStatus['error']))
            self.client.clearerror()
        if 'mixer' in changed:
            self.updateMixer()
            changed.remove('mixer')
        if 'playlist' in changed:
            self.updatePlaylist()
            changed.remove('playlist')
        if 'player' in changed:
            self.updatePlayer()
            changed.remove('player')
        if 'update' in changed:
            changed.remove('update')
        if 'output' in changed:
            self.updateOutputs()
            changed.remove('output')
        if len(changed) > 0:
            logging.warning(__name__, 'unhandled MPD changes: {}'.format(changed))
    
    @contextlib.contextmanager
    def getClient(self):
        """Intermits idling and returns the MPDClient object. Might raise ConnectionErrors."""
        if self.idling:
            self.idleTimer.stop()
            error = self.checkIdle(resumeIdle=False)
            if error:
                raise error 
            yield self.client
            self.client.send_idle()
            self.idling = True
            self.idleTimer.start()
        else:
            yield self.client
    
    def updateMixer(self):
        """Check if MPD's volume has changed and set backend's volume accordingly."""
        volume = int(self.mpdStatus['volume'])
        if volume != self._volume:
            self._volume = volume
            self.volumeChanged.emit(self._volume)
    
    def updatePlaylist(self):
        """Update the playlist if it has changed on the server.
        
        Currently, two special cases are detected: Insertion of consecutive songs,
        and removal of consecutive songs.
        
        In any other case, a complete playlist change is issued.
        """
        newVersion = int(self.mpdStatus["playlist"])
        if newVersion == self.playlistVersion:
            return
        logging.debug(__name__, "detected new plVersion: {}-->{}".format(self.playlistVersion, newVersion))
        
        if self.playlistVersion is None:
            # this happens only on initialization.
            self.mpdPlaylist = [x["file"] for x in self.client.playlistinfo()]
            self.playlistVersion = newVersion
            self.playlist.initFromUrls(self.makeUrls(self.mpdPlaylist))
            return
        plChanges = self.client.plchanges(self.playlistVersion)
        changedFiles = [ a["file"] for a in plChanges ]
        self.playlistVersion = newVersion
        newLength = int(self.mpdStatus["playlistlength"])
        # first special case: find out if only consecutive songs were removed 
        if newLength < len(self.mpdPlaylist):
            numRemoved = len(self.mpdPlaylist) - newLength
            oldSongsThere = self.mpdPlaylist[-len(plChanges):] if len(plChanges) > 0 else []
            if changedFiles == oldSongsThere:
                firstRemoved = newLength - len(plChanges)
                del self.mpdPlaylist[firstRemoved:firstRemoved+numRemoved]
                self.playlist.removeByOffset(firstRemoved, numRemoved, updateBackend='onundoredo')
                return
        # second special case: find out if a number of consecutive songs were inserted
        elif newLength > len(self.mpdPlaylist):
            numInserted = newLength - len(self.mpdPlaylist)
            numShifted = len(plChanges) - numInserted
            if numShifted == 0:
                newSongsThere = []
                oldSongsThere = []
            else:
                newSongsThere = plChanges
                oldSongsThere = self.mpdPlaylist[-numShifted:]
            if newSongsThere == oldSongsThere:
                firstInserted = len(self.mpdPlaylist) - numShifted
                paths = changedFiles[:numInserted]
                self.mpdPlaylist[firstInserted:firstInserted] = paths
                urls = self.makeUrls(paths)
                pos = int(plChanges[0]["pos"])
                self.playlist.insertUrlsAtOffset(pos, urls, updateBackend='onundoredo')
                return
        if len(plChanges) == 0:
            logging.warning(__name__, 'no changes???')
            return
        # other cases: update self.mpdPlaylist and perform a general playlist change
        reallyChange = False
        for pos, file in sorted((int(a["pos"]),a["file"]) for a in plChanges):
            if pos < len(self.mpdPlaylist):
                if self.mpdPlaylist[pos] != file:
                    reallyChange = True
                self.mpdPlaylist[pos] = file
            else:
                reallyChange = True
                self.mpdPlaylist.append(file)
        if reallyChange: # this might not happen e.g. when a stream is updated
            self.playlist.resetFromUrls(self.makeUrls(self.mpdPlaylist),
                                        updateBackend='onundoredo')   
        
    def updatePlayer(self):
        """Check if player state (current song, elapsed, state) have changed from MPD."""
        if "song" in self.mpdStatus:
            current = int(self.mpdStatus["song"])
        else:
            current = None
        if current != self.playlist.current:
            if current is None:
                self._currentLength = 0 # no current song
            else:
                mpdCurrent = self.client.currentsong()
                if "time" in mpdCurrent:
                    self._currentLength = int(mpdCurrent["time"])
                else:
                    self._currentLength = -1
            self.playlist.setCurrent(current)
            self.currentChanged.emit(current)
        
        if "elapsed" in self.mpdStatus:
            elapsed = float(self.mpdStatus["elapsed"])
            self._currentStart = time.time() - elapsed
            self.elapsedChanged.emit(self.elapsed())
             
        # check for a change of playing state
        state = MPDState[self.mpdStatus["state"]]
        if state != self._state:
            self._state = state
            self.stateChanged.emit(state)
            if state == player.PlayState.Stop:
                self._currentLength = 0
                self.playlist.setCurrent(None)
                self.currentChanged.emit(None)
        self._state = state

    def updateOutputs(self):
        """Check if the selected audio outputs have been changed by MPD."""
        outputs = self.client.outputs()
        if outputs != self.outputs:
            self.outputs = outputs
    
    def state(self):
        return self._state
    
    def setState(self, state):
        with self.getClient() as client:
            if state is player.PlayState.Play:
                client.play()
            elif state is player.PlayState.Pause:
                client.pause(1)
            elif state is player.PlayState.Stop:
                client.stop()
    
    def volume(self):
        return self._volume
    
    def setVolume(self, volume):
        with self.getClient() as client:
            try:
                client.setvol(volume)
            except mpd.CommandError:
                logging.error(__name__, "Problems setting volume. Does MPD allow setting the volume?")

    def current(self):
        return self.playlist.current

    def setCurrent(self, index):
        with self.getClient() as client:
            client.play(index if index is not None else -1)
    
    def skipForward(self):
        with self.getClient() as client:
            client.next()
        
    def skipBackward(self):
        with self.getClient() as client:
            client.previous()        
    
    def elapsed(self):
        if self._state is player.PlayState.Stop:
            return 0
        return time.time() - self._currentStart
    
    def setElapsed(self, elapsed):
        self.seekRequest = elapsed
        self.seekTimer.start()
    
    def _seek(self):
        if self.seekRequest is not None:
            with self.getClient() as client:
                client.seekcur(self.seekRequest)
        self.seekRequest = None

    
    def updateElapsed(self):
        if not self.seekTimer.isActive():
            self.elapsedChanged.emit(self.elapsed())
    
    def checkElapsedTimer(self, newState):
        if newState is player.PlayState.Play:
            self.elapsedTimer.start()
        else:
            self.elapsedTimer.stop()
    
    def updateDB(self, path=None):
        """Update MPD's database. An optional *path* can be given to only update that file/dir."""
        with self.getClient() as client:
            if path:
                client.update(path)
            else:
                client.update()
    
    def makeUrls(self, paths):
        """Create Maestro URLs for the given paths reported by MPD.
        
        MPD paths of non-default form (i.e. proto://path) are mapped to URLs with scheme 'proto'.
        If *path* refers to a normal file in MPDs database, a URL with scheme 'MPD' is created.  If the file
        is also found on the local filesystem, then a normal 'file' URL is returned.
        """
        returned = []
        for path in paths:
            if re.match("[a-zA-Z]{2,5}://", path) is not None:
                returned.append(urls.URL(path))
            else:
                if os.path.exists(os.path.join(self.path, path)):
                    returned.append(urls.URL.fileURL(os.path.join(self.path, path)))
                else:
                    returned.append(urls.URL('mpd://{}/{}'.format(self.name, path)))
        return returned
        
    def treeActions(self):
        yield self.separator
        yield self.updateDBAction
        yield self.configOutputsAction

    def registerFrontend(self, obj):
        self._numFrontends += 1
        if self._numFrontends == 1:
            self.connectBackend()
    
    def unregisterFrontend(self, obj):
        self._numFrontends -= 1
        if self._numFrontends == 0 and self.connectionState is player.ConnectionState.Connected:
            self.disconnectClient()
    
    def setPlaylist(self, urls):
        with self.getClient() as client:
            client.clear()
            self.playlistVersion += 1
            self.mpdPlaylist = []
            self.insertIntoPlaylist(0, urls)
    
    def insertIntoPlaylist(self, pos, urls):
        """Insert *urls* into the MPD playlist at position *pos*.
        
        This methode raises a player.InsertError if not all of the files could be added to MPDs
        playlist, which happens if the URL is not known to MPD. The list of URls successfully
        inserted is contained in the error object's *successfulURLs* attribute.
        """
        with self.getClient() as client:
            inserted = []
            try:
                urls = list(urls)
                isEnd = (pos == len(self.mpdPlaylist))
                for position, url in enumerate(urls, start=pos):
                    if url.path.startswith(self.path):
                        path = os.path.relpath(url.path, self.path)
                    else: path = url.path
                    if isEnd:
                        client.add(path)
                        self.playlistVersion += 1
                    else:
                        client.addid(path, position)
                        self.playlistVersion += 2
                    self.mpdPlaylist[position:position] = [path]
                    inserted.append(url)
            except mpd.CommandError as e:
                raise player.InsertError('Could not insert all files', inserted)
    
    def removeFromPlaylist(self, begin, end):
        with self.getClient() as client:
            del self.mpdPlaylist[begin:end]
            client.delete((begin,end))
            self.playlistVersion += 1
    
    def move(self, fromOffset, toOffset):
        if fromOffset == toOffset:
            return
        with self.getClient() as client:
            path = self.mpdPlaylist.pop(fromOffset)
            self.mpdPlaylist.insert(toOffset, path)
            client.move(fromOffset, toOffset)
            self.playlistVersion += 1
    
    def configurationWidget(self, parent):
        """Return a config widget, initialized with the data of the given *profile*."""
        return MPDConfigWidget(self, parent)
    
    def getInfo(self, path):
        """Query MPD to get tags & length of the file at *path* (relative to this MPD instance).
        
        Since MPD connection is delegated to a subthread, this method might be slow.
        """
        with self.getClient() as client:
            info = client.listallinfo(path)[0]
            storage = tags.Storage()
            length = None
            for key, values in info.items():
                if key in ("file", "last-modified", "track"):
                    #  mpd delivers these but they aren't keys
                    continue
                if key == "time":
                    length = int(values)
                    continue
                tag = tags.get(key)
                if not isinstance(values, list):
                    values = [ values ]
                storage[tag] = [ tag.convertValue(value, crop=True) for value in values ]
            return storage, length
        
    def showOutputDialog(self):
        """Open a dialog to select the active audio outputs MPD uses."""
        dialog = QtGui.QDialog(application.mainWindow)
        layout = QtGui.QVBoxLayout()
        layout.addWidget(QtGui.QLabel(self.tr("Choose which audio outputs to use:")))
        checkboxes = []
        for output in sorted(self.outputs, key=lambda out:out["outputid"]):
            checkbox = QtGui.QCheckBox(output["outputname"])
            checkbox.setChecked(output["outputenabled"] == "1")
            checkboxes.append(checkbox)
            layout.addWidget(checkbox)
        dbb = QtGui.QDialogButtonBox(QtGui.QDialogButtonBox.Cancel | QtGui.QDialogButtonBox.Ok)
        layout.addWidget(dbb)
        dbb.accepted.connect(dialog.accept)
        dbb.rejected.connect(dialog.reject)
        dialog.setLayout(layout)
        if dialog.exec_() == QtGui.QDialog.Accepted:
            for checkbox, output in zip(checkboxes, self.outputs):
                if output["outputenabled"] == "0" and checkbox.isChecked():
                    with self.getClient() as client:
                        client.enableoutput(output["outputid"])
                elif output["outputenabled"] == "1" and not checkbox.isChecked():
                    with self.getClient() as client:
                        client.disableoutput(output["outputid"])
    
    def __str__(self):
        return "MPDPlayerBackend({})".format(self.name)


class MPDConfigWidget(QtGui.QWidget):
    """Widget to configure playback profiles of type MPD."""
    def __init__(self, profile, parent):
        super().__init__(parent)
        
        layout = QtGui.QVBoxLayout(self)
        formLayout = QtGui.QFormLayout()
        layout.addLayout(formLayout)
        
        self.hostEdit = QtGui.QLineEdit()
        formLayout.addRow(self.tr("Host:"), self.hostEdit)
        
        self.portEdit = QtGui.QLineEdit()
        self.portEdit.setValidator(QtGui.QIntValidator(0, 65535, self))
        formLayout.addRow(self.tr("Port:"), self.portEdit)
        
        self.passwordEdit = QtGui.QLineEdit()
        formLayout.addRow(self.tr("Password:"), self.passwordEdit)
        
        self.passwordVisibleBox = QtGui.QCheckBox()
        self.passwordVisibleBox.toggled.connect(self._handlePasswordVisibleBox)
        formLayout.addRow(self.tr("Password visible?"), self.passwordVisibleBox)
        
        self.pathEdit = lineedits.PathLineEdit(self.tr("Path to music folder"), pathType='existingDirectory')
        formLayout.addRow(self.tr("Path to music folder:"), self.pathEdit)
        
        self.saveButton = QtGui.QPushButton(self.tr("Save"))
        self.saveButton.setSizePolicy(QtGui.QSizePolicy.Fixed, QtGui.QSizePolicy.Fixed)
        self.saveButton.setEnabled(False)
        self.saveButton.clicked.connect(self.save)
        layout.addWidget(self.saveButton)
        layout.addStretch(1)
        
        self.setProfile(profile)
        
        self.hostEdit.textChanged.connect(self._handleChange)
        self.portEdit.textChanged.connect(self._handleChange)
        self.passwordEdit.textChanged.connect(self._handleChange)
        self.pathEdit.textChanged.connect(self._handleChange)
    
    def setProfile(self, profile):
        """Change the profile whose data is displayed."""
        self.profile = profile
        self.hostEdit.setText(profile.host)
        self.portEdit.setText(str(profile.port))
        self.passwordEdit.setText(profile.password)
        self.passwordVisibleBox.setChecked(len(profile.password) == 0)
        self.pathEdit.setText(profile.path)
    
    def _handleChange(self):
        """(De)activate save button when configuration is modified."""
        self.saveButton.setEnabled(self.isModified())
        
    def isModified(self):
        """Return whether the configuration in the GUI differs from the stored configuration."""
        host = self.hostEdit.text()
        try:
            port = int(self.portEdit.text())
        except ValueError:
            return True # Not an int
        password = self.passwordEdit.text()
        path = self.pathEdit.text()
        return [host, port, password, path] != \
                [self.profile.host, self.profile.port, self.profile.password, self.profile.path]
        
    def save(self):
        """Really change the profile."""
        host = self.hostEdit.text()
        port = int(self.portEdit.text())
        password = self.passwordEdit.text()
        path = self.pathEdit.text()
        self.profile.setConnectionParameters(host, port, password)
        self.profile.setPath(path)
        player.profileCategory.save()
        self.saveButton.setEnabled(False)
    
    def _handlePasswordVisibleBox(self,checked):
        """Change whether the password is visible in self.passwordEdit."""
        self.passwordEdit.setEchoMode(QtGui.QLineEdit.Normal if checked else QtGui.QLineEdit.Password)
        
    def okToClose(self):
        """In case of unsaved configuration data, ask the user what to do."""
        if self.isModified():
            button = QtGui.QMessageBox.question(
                                    self, self.tr("Unsaved changes"),
                                    self.tr("MPD configuration has been modified. Save changes?"),
                                    QtGui.QMessageBox.Abort | QtGui.QMessageBox.Yes | QtGui.QMessageBox.No)
            if button == QtGui.QMessageBox.Abort:
                return False
            elif button == QtGui.QMessageBox.Yes:
                self.save()
            else: self.setProfile(self.profile) # reset
        return True
    <|MERGE_RESOLUTION|>--- conflicted
+++ resolved
@@ -54,19 +54,6 @@
 def disable():
     player.profileCategory.removeType('mpd')
     urls.fileBackends.remove(MPDFile)
-<<<<<<< HEAD
-
-
-class MPDFile(urls.BackendFile):
-
-    scheme = 'mpd'
-
-    def readTags(self):
-        mpdProfile = player.profileCategory.get(self.url.profile)
-        self.tags, self.length = mpdProfile.getInfo(self.url.path)
-
-=======
->>>>>>> dfe4d858
 
 
 class MPDFile(urls.BackendFile):
