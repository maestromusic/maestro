# -*- coding: utf-8 -*-
# Maestro Music Manager  -  https://github.com/maestromusic/maestro
# Copyright (C) 2009-2015 Martin Altmayer, Michael Helmling
#
# This program is free software: you can redistribute it and/or modify
# it under the terms of the GNU General Public License as published by
# the Free Software Foundation, either version 3 of the License, or
# (at your option) any later version.
#
# This program is distributed in the hope that it will be useful,
# but WITHOUT ANY WARRANTY; without even the implied warranty of
# MERCHANTABILITY or FITNESS FOR A PARTICULAR PURPOSE.  See the
# GNU General Public License for more details.
# 
# You should have received a copy of the GNU General Public License
# along with this program.  If not, see <http://www.gnu.org/licenses/>.
#

from PyQt5 import QtCore, QtGui, QtWidgets
from PyQt5.QtCore import Qt

from . import dialogs
from .. import utils, config
from ..core import flags
from ..models import flageditor as flageditormodel, simplelistmodel


class FlagEditor(QtWidgets.QWidget):
    """A FlagEditor contains a label, a button to add new flags and a FlagListWidget that displays the
    model's records using FlagWidgets. It is used as part of the tageditor."""
    def __init__(self, model, parent=None):
        super().__init__(parent)
        self.setSizePolicy(QtWidgets.QSizePolicy.Expanding, QtWidgets.QSizePolicy.Fixed)
        
        self.setLayout(QtWidgets.QHBoxLayout())
        self.layout().setSpacing(0)
        self.layout().setContentsMargins(0, 0, 0, 0)
        
        label = QtWidgets.QLabel('<img src=":maestro/icons/flag_blue.png"> '+self.tr("Flags: "))
        label.setToolTip(self.tr("Flags"))
        self.layout().addWidget(label)
        
<<<<<<< HEAD
        self.addButton = QtWidgets.QPushButton()
        self.addButton.setIcon(utils.getIcon("add.png"))
=======
        self.addButton = QtGui.QPushButton()
        self.addButton.setIcon(QtGui.QIcon.fromTheme('list-add'))
>>>>>>> 466aa6e2
        self.addButton.clicked.connect(self._handleAddButton)
        self.layout().addWidget(self.addButton)
        
        self.flagScrollArea = QtWidgets.QScrollArea()
        self.flagScrollArea.setWidgetResizable(True)
        self.flagScrollArea.setMaximumHeight(30)
        self.flagScrollArea.setHorizontalScrollBarPolicy(Qt.ScrollBarAlwaysOff)
        self.flagScrollArea.setVerticalScrollBarPolicy(Qt.ScrollBarAlwaysOff)
        self.flagScrollArea.setViewportMargins(0, 0, 0, 0)
        self.flagList = FlagListWidget(model)
        self.flagScrollArea.setWidget(self.flagList)
        self.flagList.installEventFilter(self)
        self.layout().addWidget(self.flagScrollArea, 1)
    
    def eventFilter(self, object, event):
        if event.type() == QtCore.QEvent.MouseMove:
            # This makes the scrollarea scroll horizontally when the mouse approaches the border
            self.flagScrollArea.ensureVisible(event.pos().x(), event.pos().y(), 25, 0)
        return False
                 
    def _handleAddButton(self):
        """Ask the user to add a flag."""
        popup = AddFlagPopup(self.flagList.model, self.addButton)
        popup.show()


class FlagListWidget(QtWidgets.QWidget):
    """Displays a list of FlagWidgets representing the records in the FlagEditorModel *model*."""
    # The animation currently running (if any). This is used to stop the animation if the model changes.
    _animation = None
    
    def __init__(self, model):
        super().__init__()
        self.setMouseTracking(True)
        
        self._flagWidgets = []
        self.model = model
        self.model.resetted.connect(self._handleReset)
        self.model.recordInserted.connect(self._handleRecordInserted)
        self.model.recordRemoved.connect(self._handleRecordRemoved)
        self.model.recordChanged.connect(self._handleRecordChanged)
        
        self.setLayout(QtWidgets.QBoxLayout(QtWidgets.QBoxLayout.LeftToRight))
        self.layout().setAlignment(Qt.AlignLeft)
        style = QtWidgets.QApplication.style()
        # Use horizontal spacing instead of left margin so that the distance to the add button equals
        # the distance between two FlagWidgets.
        self.layout().setContentsMargins(style.pixelMetric(style.PM_LayoutHorizontalSpacing), 0,
                                         style.pixelMetric(style.PM_LayoutRightMargin), 0)
        
        self._handleReset()

    def _handleReset(self):
        """Reset the FlagEditor."""
        self._stopAnimation()
        for flagWidget in self._flagWidgets:
            self.layout().removeWidget(flagWidget)
            flagWidget.deleteLater()

        self._flagWidgets = []

        for record in self.model.records:
            flagWidget = FlagWidget(self.model, record)
            self.layout().insertWidget(len(self._flagWidgets), flagWidget)
            self._flagWidgets.append(flagWidget)

    def _handleRecordInserted(self, pos, record):
        """Insert a FlagWidget for the new record."""
        self._stopAnimation()
        flagWidget = FlagWidget(self.model, record)
        self.layout().insertWidget(self._mapToLayout(pos), flagWidget)
        self._flagWidgets.insert(pos, flagWidget)

    def _handleRecordRemoved(self, record):
        """Remove the FlagWidget for *record*. If flageditor_animation and there are FlagWidgets on the
        right of the removed one, start an animation to slide them to the left."""
        self._stopAnimation()
        for pos, flagWidget in enumerate(self._flagWidgets):
            if flagWidget.getRecord() == record:
                self.layout().removeWidget(flagWidget)
                self._flagWidgets.remove(flagWidget)

                # No need to start animation for the last flag
                if config.options.gui.flageditor.animation and pos < len(self._flagWidgets)\
                    and self.isVisible():
                    size = flagWidget.sizeHint()
                    empty = QtWidgets.QWidget()
                    empty.setMinimumWidth(size.width())
                    property = "minimumWidth"
                    self.layout().insertWidget(self._mapToLayout(pos), empty)
                    self._animation = QtCore.QPropertyAnimation(empty, property, self)
                    self._animation.setDuration(250)
                    self._animation.setEndValue(0)
                    self._animation.setEasingCurve(QtCore.QEasingCurve.InOutSine)
                    self._animation.start(QtCore.QAbstractAnimation.DeleteWhenStopped)
                    self._animation.finished.connect(self._handleAnimationFinished)

                flagWidget.deleteLater()
                return

    def _handleRecordChanged(self, oldRecord, newRecord):
        """Update the FlagWidget whose record has changed."""
        self._stopAnimation()
        for flagWidget in self._flagWidgets:
            if flagWidget.getRecord() == oldRecord:
                flagWidget.setRecord(newRecord)
                return

    def _stopAnimation(self):
        """If there is an active animation, stop it."""
        if self._animation is not None:
            self._animation.stop()
            self._handleAnimationFinished()

    def _handleAnimationFinished(self):
        """When the animation is finished remove the empty widget used for the animation."""
        if self._animation is not None:
            empty = self._animation.targetObject()
            self.layout().removeWidget(empty)
            empty.deleteLater()
            self._animation = None

    def _mapToLayout(self, pos):
        """Map a position in self.flagWidgets to a position in the flageditor's boxlayout: Due to the
        animation the layout may contain an empty widget so that positions after this widget are shifted by
        one."""
        for i in range(self.layout().count()):
            widget = self.layout().itemAt(i).widget()
            if widget is not None and isinstance(widget, FlagWidget):
                if pos == 0:
                    return i
                else: pos -= 1
        else: return self.layout().count()
        
        
class FlagWidget(QtWidgets.QWidget):
    """Small widget representing a Record. It will display the flag's name and icon and if the record is not
    common also the number of elements that have the flag. Furthermore it contains a button to remove the
    record and provides some actions in a contextmenu.
    
        - model: the model containing the record
        - record: the record displayed by this FlagWidget
        - parent: the parent component
        
    \ """
    # Used to render the removeButton
    clearPixmap = utils.getIcon('clear_16.png').pixmap(16, 16)

    # Whether the removeButton is visible
    _showRemoveButton = False

    # Whether the removeButton reacts to mouseReleasedEvents. To avoid clicking on the remove button
    # accidentally, it is enabled a split second after it has been shown.
    _removeButtonEnabled = False

    def __init__(self, model, record, parent=None):
        super().__init__(parent)
        self.setMouseTracking(True)
        self.setSizePolicy(QtWidgets.QSizePolicy.Fixed, QtWidgets.QSizePolicy.Fixed)
        self.model = model
        self.record = record
        self.setRecord(record)

    def getText(self):
        """Return the text displayed by this widget."""
        if self.record.isCommon():
            return self.record.flag.name
        else: return self.tr("{} (in {})").format(self.record.flag.name, len(self.record.elementsWithFlag))

    def getRecord(self):
        """Return the record displayed by this widget."""
        return self.record

    def setRecord(self, record):
        """Set the record displayed by this widget."""
        # Due to the string "(in 7)" the size of the widget depends on the number of records with flag.
        if (record.flag.name != self.record.flag.name
                or len(record.elementsWithFlag) != len(self.record.elementsWithFlag)):
            self.updateGeometry()
        self.record = record
        self.createToolTip()
        self.update()

    def createToolTip(self):
        """Build and set the tooltip of this FlagWidget."""
        # If the record is not common to all elements, display a tooltip containing the titles of those
        # elements that have the flag. But do not use more than flageditor_maxtooltiplines lines.
        if not self.record.isCommon():
            maxLines = config.options.gui.flageditor.max_tooltip_lines
            if len(self.record.elementsWithFlag) > maxLines:
                lines = [element.getTitle() for element in self.record.elementsWithFlag[:maxLines - 1]]
                lines.append(self.tr("(And %n other)", '', len(self.record.elementsWithFlag) - (maxLines - 1)))
            else: lines = [element.getTitle() for element in self.record.elementsWithFlag]
            self.setToolTip("\n".join(lines))

    def _sizes(self):
        """Return a tuple of sizes. These are e.g. necessary to draw the widget or to react correctly to
        mouse events."""
        fm = self.fontMetrics()
        borderWidth = 1
        textWidth = fm.width(self.getText())
        iconSize = 16
        smallHSpace = 4
        bigHSpace = 7
        vSpace = 1 # looks bigger because most characters are smaller than fm.height
        width = textWidth + 2 * (borderWidth + smallHSpace + iconSize + bigHSpace)
        height = fm.height() + 2 * vSpace + 2 * borderWidth
        return fm, borderWidth, textWidth, iconSize, smallHSpace, bigHSpace, vSpace, width, height

    def paintEvent(self, event):
        fm, borderWidth, textWidth, iconSize, smallHSpace, bigHSpace, vSpace, width, height = self._sizes()
        painter = QtGui.QPainter(self)
        painter.setPen(Qt.black)
        gradient = QtGui.QLinearGradient(0, 0, 0, 1)
        gradient.setCoordinateMode(QtGui.QGradient.ObjectBoundingMode)
        gradient.setColorAt(0, QtGui.QColor(0x25, 0xac, 0xe4))
        gradient.setColorAt(1, QtGui.QColor(0x12, 0x94, 0xcb))
        painter.setBrush(gradient)
        painter.drawRect(0, 0, width - 1, height - 1) # Take the pen width into account

        painter.setPen(Qt.white)
        painter.drawText(borderWidth + smallHSpace + iconSize + bigHSpace,
                         borderWidth + vSpace + fm.ascent(),
                         self.getText())


        if self.record.flag.icon is not None:
            pixmap = self.record.flag.icon.pixmap(16, 16)
            painter.drawPixmap(borderWidth + smallHSpace, (height - iconSize) // 2, pixmap)

        if self._showRemoveButton:
            painter.drawPixmap(width - borderWidth - smallHSpace - iconSize,
                               (height - iconSize) // 2, self.clearPixmap)

    def sizeHint(self):
        fm, borderWidth, textWidth, iconSize, smallHSpace, bigHSpace, vSpace, width, height = self._sizes()
        return QtCore.QSize(width, height)

    def mouseReleaseEvent(self, event):
        if self._removeButtonEnabled and event.button() == Qt.LeftButton:
            fm, borderWidth, textWidth, iconSize, smallHSpace, bigHSpace, vSpace, width, height = self._sizes()
            rect = QtCore.QRect(width - borderWidth - smallHSpace - iconSize,
                                (height - iconSize) // 2, iconSize, iconSize)
            if rect.contains(event.pos()):
                self.model.removeFlag(self.record.flag)
            event.accept()
        else: event.ignore() # send to parent

    def enterEvent(self, event):
        self._showRemoveButton = True
        QtCore.QTimer.singleShot(250, self._handleTimer)
        self.update()

    def _handleTimer(self):
        """To avoid clicking on the remove button (which is invisible by default) accidentally, enable it a
        split second after it has been shown."""
        # Do not enable the button if the user left the component while the timer was running.
        if self._showRemoveButton:
            self._removeButtonEnabled = True

    def leaveEvent(self, event):
        self._showRemoveButton = False
        self._removeButtonEnabled = False
        self._pressed = False
        self.update()

    def contextMenuEvent(self, contextMenuEvent, record=None):
        menu = QtWidgets.QMenu(self)

        menu.addAction(self.model.level.stack.createUndoAction())
        menu.addAction(self.model.level.stack.createRedoAction())
        menu.addSeparator()

        if not self.record.isCommon():
            extendAction = QtWidgets.QAction(self.tr("Extend"), self)
            extendAction.triggered.connect(self._handleExtend)
            menu.addAction(extendAction)

        if len(self.record.allElements) > 1:
            elementsAction = QtWidgets.QAction(self.tr("Edit elements with flag..."), self)
            elementsAction.triggered.connect(self._handleEditElements)
            menu.addAction(elementsAction)

        menu.popup(contextMenuEvent.globalPos())

    def _handleExtend(self):
        """Extend the flag to all elements."""
        newRecord = flageditormodel.Record(self.record.flag, self.record.allElements, self.record.allElements)
        self.model.changeRecord(self.record, newRecord)

    def _handleEditElements(self):
        """Open a dialog that allows to edit self.record.elementsWithFlag."""
        dialog = EditElementsDialog(self.record, self)
        if dialog.exec_() == QtWidgets.QDialog.Accepted:
            selectedElements = dialog.getSelectedElements()
            if selectedElements != self.record.elementsWithFlag:
                newRecord = flageditormodel.Record(self.record.flag, self.record.allElements,
                                                   tuple(selectedElements))
                self.model.changeRecord(self.record, newRecord)


class AddFlagPopup(dialogs.FancyPopup):
    """Fancy popup that displays a list of flags that do not appear in one of the edited elements. If the 
    user clicks a flag, it will be added to all edited elements. Moreover the popup provides two buttons
    to create a new flag and to open the flagmanager."""
    def __init__(self, model, parent):
        super().__init__(parent)
        self.model = model
        self.setLayout(QtWidgets.QVBoxLayout())
        self.flagList = QtWidgets.QListWidget()
        self.flagList.itemClicked.connect(self._handleItemClicked)
        self.layout().addWidget(self.flagList)

        _flagTypes = sorted(flags.allFlags(), key=lambda f: f.name)
        for flag in _flagTypes:
            # Do not show flags which are already contained in all elements
            if self.model.getRecord(flag) is None or not self.model.getRecord(flag).isCommon():
                item = QtWidgets.QListWidgetItem(flag.name)
                item.setData(Qt.UserRole, flag)
                if flag.icon is not None:
                    item.setIcon(flag.icon)
                self.flagList.addItem(item)

        buttonLayout = QtWidgets.QHBoxLayout()
        self.layout().addLayout(buttonLayout)
        addFlagButton = QtWidgets.QPushButton(self.tr("New"))
        addFlagButton.clicked.connect(self._handleAddButton)
        buttonLayout.addWidget(addFlagButton)
        managerButton = QtWidgets.QPushButton(self.tr("FlagManager"))
        managerButton.clicked.connect(self._handleManagerButton)
        buttonLayout.addWidget(managerButton)

    def _handleAddButton(self):
        """Create a new flagtype (querying the user for the flagtype's name) and directly add it to all
        elements that are currently edited."""
        from .preferences import flagmanager
        flag = flagmanager.createNewFlagType(self.parent())
        if flag is not None:
            self.model.addFlag(flag)
        self.close()

    def _handleManagerButton(self):
        """Open the flagmanager."""
        from . import preferences
        preferences.show('main/flagmanager')
        self.close()

    def _handleItemClicked(self, item):
        """Add the clicked flag to all elements that are currently edited."""
        self.model.addFlag(item.data(Qt.UserRole))
        self.close()


class EditElementsDialog(QtWidgets.QDialog):
    """Small dialog that allows the user to choose which elements should have a specific flag. The flag and
    the elements that can be selected are contained in *record*."""
    def __init__(self, record, parent=None):
        super().__init__(parent)
        self.setWindowTitle(self.tr("Edit elements with flag"))
        self.record = record

        self.setLayout(QtWidgets.QVBoxLayout())

        self.elementsBox = QtWidgets.QListView(self)
        self.layout().addWidget(self.elementsBox, 1)
        self.elementsBox.setModel(simplelistmodel.SimpleListModel(self.record.allElements,
                                                                  lambda el: el.getTitle()))
        self.elementsBox.setSelectionMode(QtWidgets.QAbstractItemView.MultiSelection)
        for i, element in enumerate(self.record.allElements):
            if record is None or element in record.elementsWithFlag:
                self.elementsBox.selectionModel().select(self.elementsBox.model().index(i, 0),
                                                         QtCore.QItemSelectionModel.Select)

        buttonLayout = QtWidgets.QHBoxLayout()
        buttonLayout.addStretch(1)
        self.layout().addLayout(buttonLayout)
        okButton = QtWidgets.QPushButton(self.tr("OK"))
        okButton.clicked.connect(self._handleOkButton)
        buttonLayout.addWidget(okButton)
        abortButton = QtWidgets.QPushButton(self.tr("Cancel"))
        abortButton.clicked.connect(self.reject)
        buttonLayout.addWidget(abortButton)

    def _handleOkButton(self):
        """Check whether at least one element is selected and if so, exit."""
        if self.elementsBox.selectionModel().hasSelection():
            self.accept()
        else: QtWidgets.QMessageBox.warning(self, self.tr("No element selected"),
                                        self.tr("You must select at lest one element."))

    def getSelectedElements(self):
        """Return the list of selected elements."""
        return [self.record.allElements[i] for i in range(len(self.record.allElements))
                                if self.elementsBox.selectionModel().isRowSelected(i, QtCore.QModelIndex())]<|MERGE_RESOLUTION|>--- conflicted
+++ resolved
@@ -39,14 +39,9 @@
         label = QtWidgets.QLabel('<img src=":maestro/icons/flag_blue.png"> '+self.tr("Flags: "))
         label.setToolTip(self.tr("Flags"))
         self.layout().addWidget(label)
-        
-<<<<<<< HEAD
+
         self.addButton = QtWidgets.QPushButton()
-        self.addButton.setIcon(utils.getIcon("add.png"))
-=======
-        self.addButton = QtGui.QPushButton()
         self.addButton.setIcon(QtGui.QIcon.fromTheme('list-add'))
->>>>>>> 466aa6e2
         self.addButton.clicked.connect(self._handleAddButton)
         self.layout().addWidget(self.addButton)
         
