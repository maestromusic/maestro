--- conflicted
+++ resolved
@@ -122,13 +122,8 @@
         toolBar.setIconSize(QtCore.QSize(16, 16))
         leftLayout.addWidget(toolBar)
 
-<<<<<<< HEAD
         self.createButton = QtWidgets.QToolButton()
-        self.createButton.setIcon(utils.getIcon('add.png'))
-=======
-        self.createButton = QtGui.QToolButton()
-        self.createButton.setIcon(QtGui.QIcon.fromTheme('list-add'))
->>>>>>> 466aa6e2
+        self.createButton.setIcon(QtWidgets.QIcon.fromTheme('list-add'))
         self.createButton.setToolTip(self.tr("Create profile"))
         self.createButton.clicked.connect(self._handleCreateButton)
         toolBar.addWidget(self.createButton)
@@ -137,13 +132,8 @@
         self.renameButton.setToolTip(self.tr("Rename profile"))
         self.renameButton.clicked.connect(self._handleRenameButton)
         toolBar.addWidget(self.renameButton)
-<<<<<<< HEAD
         self.deleteButton = QtWidgets.QToolButton()
-        self.deleteButton.setIcon(utils.getIcon('delete.png'))
-=======
-        self.deleteButton = QtGui.QToolButton()
-        self.deleteButton.setIcon(QtGui.QIcon.fromTheme('edit-delete'))
->>>>>>> 466aa6e2
+        self.deleteButton.setIcon(QtWidgets.QIcon.fromTheme('edit-delete'))
         self.deleteButton.setToolTip(self.tr("Delete profile"))
         self.deleteButton.clicked.connect(self._handleDeleteButton)
         toolBar.addWidget(self.deleteButton)
@@ -428,14 +418,8 @@
             return
 
         label.setText(self.tr("There is no profile yet."))
-
-<<<<<<< HEAD
-        self.createButton = QtWidgets.QPushButton(utils.getIcon('add.png'), self.tr("Create profile"))
+        self.createButton = QtWidgets.QPushButton(QtGui.QIcon.fromTheme('list-add'), self.tr("Create profile"))
         self.createButton.setSizePolicy(QtWidgets.QSizePolicy.Fixed, QtWidgets.QSizePolicy.Fixed)
-=======
-        self.createButton = QtGui.QPushButton(QtGui.QIcon.fromTheme('list-add'), self.tr("Create profile"))
-        self.createButton.setSizePolicy(QtGui.QSizePolicy.Fixed, QtGui.QSizePolicy.Fixed)
->>>>>>> 466aa6e2
         layout.addWidget(self.createButton)
         layout.addStretch()
 
