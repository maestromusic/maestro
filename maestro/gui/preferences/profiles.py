# -*- coding: utf-8 -*-
# Maestro Music Manager  -  https://github.com/maestromusic/maestro
# Copyright (C) 2012-2015 Martin Altmayer, Michael Helmling
#
# This program is free software: you can redistribute it and/or modify
# it under the terms of the GNU General Public License as published by
# the Free Software Foundation, either version 3 of the License, or
# (at your option) any later version.
#
# This program is distributed in the hope that it will be useful,
# but WITHOUT ANY WARRANTY; without even the implied warranty of
# MERCHANTABILITY or FITNESS FOR A PARTICULAR PURPOSE.  See the
# GNU General Public License for more details.
# 
# You should have received a copy of the GNU General Public License
# along with this program.  If not, see <http://www.gnu.org/licenses/>.

import functools

from PyQt4 import QtCore, QtGui
from PyQt4.QtCore import Qt

from maestro.gui import dialogs, mainwindow
from maestro.gui.preferences import PreferencesDialog
from maestro import profiles, utils


def showPreferences(category, profile=None):
    """Open the preferences dialog on the panel for the given profile category. Optionally pre-select a
    profile."""

    dialog = PreferencesDialog(mainwindow.mainWindow)
    dialog.showPanel('profiles/' + category.name)
    if profile is not None:
        dialog.getConfigurationWidget('profiles/' + category.name).showProfile(profile)
    dialog.exec_()


class CreateProfileDialog(QtGui.QDialog):
    """Small dialog that is used to create a new profile of a TypedProfileCategory. It asks the user for 
    the type and name of the new profile. NewProfileDialog works only with typed categories. For normal
    categories, simply use suggestProfileName and create an instance of the profile-class.
    """

    def __init__(self, category, parent=None):
        assert isinstance(category, profiles.TypedProfileCategory)
        assert len(category.types) > 0
        super().__init__(parent)
        self.setWindowTitle(self.tr("Create profile"))
        self.category = category
        self.profile = None  # stores new profile, when created

        layout = QtGui.QVBoxLayout(self)
        label = QtGui.QLabel(self.tr("Choose a name and type for the new profile:"))
        layout.addWidget(label)

        formLayout = QtGui.QFormLayout()
        formLayout.setSizeConstraint(QtGui.QLayout.SetFixedSize)
        layout.addLayout(formLayout)
        self.typeBox = QtGui.QComboBox()
        self.typeBox.addItems([type.title for type in self.category.types])
        self.typeBox.currentIndexChanged.connect(self._handleTypeChanged)
        formLayout.addRow(self.tr("Type:"), self.typeBox)
        self.nameLineEdit = QtGui.QLineEdit()
        self._handleTypeChanged(0)  # fill line edit with a suitable name
        formLayout.addRow(self.tr("Name:"), self.nameLineEdit)

        buttonBox = QtGui.QDialogButtonBox(QtGui.QDialogButtonBox.Ok | QtGui.QDialogButtonBox.Cancel)
        buttonBox.accepted.connect(self.accept)
        buttonBox.rejected.connect(self.reject)
        layout.addWidget(buttonBox)

    def _handleTypeChanged(self, i):
        """Whenever the user selects a new type, fill a suitable name into the name-lineedit."""
        type = self.category.types[i]
        self.nameLineEdit.setText(self.category.suggestProfileName(type))

    def accept(self):
        """Check the data in the input fields and create a new profile."""
        name = self.nameLineEdit.text()
        type = self.category.types[self.typeBox.currentIndex()]

        if len(name) == 0:
            return

        if self.category.get(name) is not None:
            dialogs.warning(self.tr("Invalid name"), self.tr("There is already a profile of this name."))
        else:
            self.profile = self.category.addProfile(name, type)
        super().accept()

    @staticmethod
    def execute(category, parent=None):
        dialog = CreateProfileDialog(category, parent=None)
        dialog.exec_()
        return dialog.profile


class ProfileConfigurationPanel(QtGui.QWidget):
    """Panel to configure profiles of a given category. It consists of a tree of profiles and (for typed
    categories) types on the left and the category-specific configuration widget on the right."""

    def __init__(self, dialog, panel, category, profile=None):
        super().__init__(panel)
        style = QtGui.QApplication.style()

        self.category = category
        self.profile = profile
        self.category.profileAdded.connect(self._handleProfileAdded)
        self.category.profileRenamed.connect(self._handleProfileRenamed)
        self.category.profileRemoved.connect(self._handleProfileRemoved)

        self.setLayout(QtGui.QHBoxLayout())
        self.layout().setContentsMargins(0, 0, 0, 0)
        self.layout().setSpacing(0)

        # Left column
        leftLayout = QtGui.QVBoxLayout()
        self.layout().addLayout(leftLayout)

        toolBar = QtGui.QToolBar()
        toolBar.setIconSize(QtCore.QSize(16, 16))
        leftLayout.addWidget(toolBar)

        self.createButton = QtGui.QToolButton()
        self.createButton.setIcon(utils.getIcon('add.png'))
        self.createButton.setToolTip(self.tr("Create profile"))
        self.createButton.clicked.connect(self._handleCreateButton)
        toolBar.addWidget(self.createButton)
        self.renameButton = QtGui.QToolButton()
        self.renameButton.setIcon(utils.getIcon('pencil.png'))
        self.renameButton.setToolTip(self.tr("Rename profile"))
        self.renameButton.clicked.connect(self._handleRenameButton)
        toolBar.addWidget(self.renameButton)
        self.deleteButton = QtGui.QToolButton()
        self.deleteButton.setIcon(utils.getIcon('delete.png'))
        self.deleteButton.setToolTip(self.tr("Delete profile"))
        self.deleteButton.clicked.connect(self._handleDeleteButton)
        toolBar.addWidget(self.deleteButton)

        self.profileTree = ProfileTree(self.category)
        self.profileTree.itemSelectionChanged.connect(self._handleSelectionChanged)
        self.profileTree.setFrameStyle(QtGui.QFrame.NoFrame)
        leftLayout.addWidget(self.profileTree, 1)

        # Line between left and right layout
        frame = QtGui.QFrame()
        frame.setFrameStyle(QtGui.QFrame.VLine)
        palette = frame.palette()
        # Draw frame in the color that is used for the Sunken | 
        palette.setColor(QtGui.QPalette.WindowText, self.palette().color(QtGui.QPalette.Dark))
        frame.setPalette(palette)
        self.layout().addWidget(frame)

        # Right column
        right = QtGui.QScrollArea()
        right.setWidgetResizable(True)
        right.setFrameStyle(QtGui.QFrame.NoFrame)
        innerRight = QtGui.QWidget()
        right.setWidget(innerRight)
        rightLayout = QtGui.QVBoxLayout(innerRight)
        self.layout().addWidget(right, 1)

        self.titleLabel = QtGui.QLabel()
        self.titleLabel.setStyleSheet('QLabel {font-weight: bold}')
        rightLayout.addWidget(self.titleLabel)

        self.stackedLayout = QtGui.QStackedLayout()
        self.stackedLayout.setContentsMargins(0, 0, 0, 0)
        rightLayout.addLayout(self.stackedLayout, 1)
        noProfileWidget = NoProfileYetWidget(self)
        noProfileWidget.createButton.clicked.connect(self._handleCreateButton)
        self.stackedLayout.addWidget(noProfileWidget)

        self.profileWidgets = {}

        if len(self.category.profiles()) > 0:
            self.profileTree.selectProfile(self.category.profiles()[0])

    def showProfile(self, profile):
        """Show the configuration widget for the given profile in the right part of the panel."""
        if profile == self.profile or not self.okToClose():
            return
        self.profile = profile

        if profile is None:
            self.titleLabel.setText('')
            self.stackedLayout.setCurrentIndex(0)
        else:
            if profile not in self.profileWidgets:
                widget = profile.configurationWidget(self)
                if widget is None:
                    widget = QtGui.QLabel(self.tr("There are no options for this profile."))
                    widget.setAlignment(Qt.AlignLeft | Qt.AlignTop)
                else:
                    widget.layout().setContentsMargins(0, 0, 0, 0)
                self.stackedLayout.addWidget(widget)
                self.profileWidgets[profile] = widget

            self.titleLabel.setText(self.tr("Configure profile '{}'".format(profile.name)))
            self.stackedLayout.setCurrentWidget(self.profileWidgets[profile])
            self.profileTree.selectProfile(profile)

    def _handleSelectionChanged(self):
        """Show the profile selected by the user. Enable/disable buttons according to the selection:
        Built-in configurations must not be deleted."""
        profile = self.profileTree.selectedProfile()
        if profile is not None:
            self.showProfile(profile)
        self.renameButton.setEnabled(profile is not None and not profile.builtIn)
        self.deleteButton.setEnabled(profile is not None and not profile.builtIn)

    def _handleProfileAdded(self, profile):
        """Handle profileAdded-signal of the profile category."""
        if len(self.category.profiles()) == 1:
            self.showProfile(profile)

    def _handleProfileRenamed(self, profile):
        """Handle profileRenamed-signal of the profile category."""
        if profile == self.profile:
            self.titleLabel.setText(self.tr("Configure profile '{}'".format(profile.name)))

    def _handleProfileRemoved(self, profile):
        """Handle profileRemoved-signal of the profile category."""
        if len(self.category.profiles()) == 0:
            self.showProfile(None)
        if profile in self.profileWidgets:
            widget = self.profileWidgets[profile]
            self.stackedLayout.removeWidget(widget)
            widget.setParent(None)
            del self.profileWidgets[profile]

    def _handleCreateButton(self):
        """Handle the add button (which is visible only if the category does not use profile types)."""
        if not isinstance(self.category, profiles.TypedProfileCategory):
            profile = self.category.addProfile(self.category.suggestProfileName())
        else:
            profile = CreateProfileDialog.execute(self.category, self)
        if profile is not None:
            self.profileTree.selectProfile(profile)

    def _handleRenameButton(self):
        """Ask the user for a new name of the current profile and change names."""
        if self.profile is None:
            return
        text, ok = QtGui.QInputDialog.getText(self,
                                              self.tr("Profile name"),
                                              self.tr("Choose a new name:"),
                                              text=self.profile.name)
        if ok and len(text) > 0:
            existingProfile = self.category.get(text)
            if existingProfile == self.profile:
                return  # no change
            elif existingProfile is not None:
                dialogs.warning(self.tr("Invalid name"), self.tr("There is already a profile of this name."))
            else:
                self.category.renameProfile(self.profile, text)

    def _handleDeleteButton(self):
        """Ask the user again and delete the current profile."""
        if self.profile is not None and dialogs.question(
                self.tr("Delete profile"),
                self.tr("Should the profile '{}' really be deleted?").format(self.profile.name),
                parent=self):
            self.category.deleteProfile(self.profile)

    def okToClose(self):
        """Give the current profile configuration widget a chance to abort closing the preferences dialog
        or switching to another profile or preferences panel. Return True if closing is admissible."""
        return not hasattr(self.stackedLayout.currentWidget(), 'okToClose') \
               or self.stackedLayout.currentWidget().okToClose()


class ProfileTree(QtGui.QTreeWidget):
    """TreeWidget that displays all profiles of a given category. For non-typed categories, profiles will
    be displayed as list. In typed categories a tree with types on first level and profiles on second
    level is used.
    """

    def __init__(self, category):
        super().__init__()
        self.setSelectionMode(QtGui.QAbstractItemView.SingleSelection)
        self.setItemsExpandable(False)
        self.setRootIsDecorated(False)
        self.header().hide()
        self.header().setResizeMode(QtGui.QHeaderView.ResizeToContents)
        self.header().setStretchLastSection(False)

        self.category = category
        self.category.profileAdded.connect(self._handleProfileAdded)
        self.category.profileRemoved.connect(self._handleProfileRemoved)
        self.category.profileRenamed.connect(self._handleProfileRenamed)
        if isinstance(self.category, profiles.TypedProfileCategory):
            for type in self.category.types:
                self._handleTypeAdded(type)
        for profile in self.category.profiles():
            self._handleProfileAdded(profile)

    # make the treewidget narrower
    def minimumSizeHint(self):
        return QtCore.QSize(150, 100)

    sizeHint = minimumSizeHint

    def selectedProfile(self):
        """Return the currently selected profile."""
        items = self.selectedItems()
        if len(items) > 0:
            return items[0].data(0, Qt.UserRole)
        else:
            return None

    def selectProfile(self, profile):
        """Select the given profile."""
        self.clearSelection()
        item, i = self._findProfileItem(profile)
        if item is not None:
            item.setSelected(True)

    def _findToplevelItem(self, data):
        """Return the toplevel QTreeWidgetItem corresponding to *data* which must be a type (in typed
        categories) or a profile (otherwise)."""
        for i in range(self.topLevelItemCount()):
            item = self.topLevelItem(i)
            if item.data(0, Qt.UserRole) == data:
                return item, i
        else:
            return None, None

    def _findProfileItem(self, profile):
        """Return the QTreeWidgetItem corresponding to the given profile."""
        if not isinstance(self.category, profiles.TypedProfileCategory):
            return self._findToplevelItem(profile)
        else:
            typeItem, i = self._findToplevelItem(profile.type)
            if typeItem is not None:
                for i in range(typeItem.childCount()):
                    item = typeItem.child(i)
                    if item.data(0, Qt.UserRole) == profile:
                        return item, i
            return None, None

    def _handleTypeAdded(self, type):
        """Handle the typeAdded-signal of the profile category."""
        text = self.tr("{}:").format(type.title)
        if type != self.category.types[0]:
            text = '\n' + text  # create space between subtrees
        typeItem = QtGui.QTreeWidgetItem([text])
        font = typeItem.font(0)
        font.setItalic(True)
        typeItem.setFont(0, font)
        typeItem.setData(0, Qt.UserRole, type)
        typeItem.setFlags(Qt.ItemIsEnabled)
        self.addTopLevelItem(typeItem)
        typeItem.setExpanded(True)

    def _handleTypeRemove(self, type):
        """Handle the typeRemoved-signal of the profile category."""
        item, i = self._findToplevelItem(type)
        if item is not None:
            self.takeToplevelItem(i)
        if i == 0:
            # correct newlines in type widgets
            if self.topLevelItemCount() > 0:
                firstItem = self.topLevelItem(0)
                text = firstItem.text(0)
                if text.startswith('\n'):
                    firstItem.setText(0, text[1:])

    def _handleProfileAdded(self, profile):
        """Handle the profileAdded-signal of the profile category."""
        if not isinstance(self.category, profiles.TypedProfileCategory):
            item = QtGui.QTreeWidgetItem([profile.name])
            item.setData(0, Qt.UserRole, profile)
            item.setFlags(Qt.ItemIsEnabled | Qt.ItemIsSelectable)
            self.addTopLevelItem(item)
        else:
            typeItem, i = self._findToplevelItem(profile.type)
            if typeItem is not None:
                item = QtGui.QTreeWidgetItem([profile.name])
                item.setData(0, Qt.UserRole, profile)
                item.setFlags(Qt.ItemIsEnabled | Qt.ItemIsSelectable)
                typeItem.addChild(item)

    def _handleProfileRemoved(self, profile):
        """Handle the profileRemoved-signal of the profile category."""
        if not isinstance(self.category, profiles.TypedProfileCategory):
            item, i = self._findToplevelItem(profile)
            if item is not None:
                self.takeTopLevelItem(i)
        else:
            item, i = self._findProfileItem(profile)
            if item is not None:
                item.parent().removeChild(item)

    def _handleProfileRenamed(self, profile):
        """Handle the profileRenamed-signal of the profile category."""
        item, i = self._findProfileItem(profile)
        if item is not None:
            item.setText(0, profile.name)


class NoProfileYetWidget(QtGui.QWidget):
    """This widget is displayed in a ProfileConfigurationPanel if the underlying profile category does
    not have a profile yet."""

    def __init__(self, parent):
        super().__init__(parent)
        self.category = parent.category
        layout = QtGui.QVBoxLayout(self)
        label = QtGui.QLabel()
        label.setWordWrap(True)
        layout.addWidget(label)

        if isinstance(self.category, profiles.TypedProfileCategory) and len(self.category.types) == 0:
            label.setText(self.tr("There is no profile type. Probably you need to install a plugin"
                                  " that adds support for '{}'.").format(self.category.name))
            return

        label.setText(self.tr("There is no profile yet."))

        self.createButton = QtGui.QPushButton(utils.getIcon('add.png'), self.tr("Create profile"))
        self.createButton.setSizePolicy(QtGui.QSizePolicy.Fixed, QtGui.QSizePolicy.Fixed)
        layout.addWidget(self.createButton)
        layout.addStretch()


class CategoryMenu(QtGui.QLabel):
    """Simple menu of available profile categories. A click on a category will open the corresponding
    preferences panel."""

    def __init__(self, dialog, panel):
        super().__init__(panel)
        self.setWordWrap(True)
        self.setAlignment(Qt.AlignLeft | Qt.AlignTop)
        self.linkActivated.connect(dialog.showPanel)
        self.setIndent(10)
        profiles.manager.categoryAdded.connect(self._updateText)
        profiles.manager.categoryRemoved.connect(self._updateText)
        self._updateText()

    def _updateText(self):
        """Reset the HTML text of this label."""
        parts = [self.tr("Choose a profile category:"), "<ul>"]
        for category in profiles.manager.categories:
            parts.append('<li style="margin-bottom: 10px"><a href="profiles/{}">{}</a></li>'
                         .format(category.name, category.title))
        parts.append("</ul>")
        self.setText(''.join(parts))


class ProfileComboBox(QtGui.QComboBox):
    """This class provides a combo box that lets the user choose a profile. Parameters are
    
        - *category*: The category where the profiles are taken from,
        - *restrictToType*: if this is not None, the user may only choose profiles of this profile type,
        - *default*: the profile that is selected at the beginning,
        - *includeConfigure*: Add an entry 'Configure...' to the box that will open a ProfileDialog,
        - *showType*: use not only the profile name but also the name of the profile's type to display
          profiles in the box.
        - *selectFirstProfile*: When a profile is created after the category did not contain any profiles,
          select this profile.
    
    """
    profileChosen = QtCore.pyqtSignal(profiles.Profile)

    def __init__(self, category, restrictToType=None, default=None,
                 includeConfigure=True, showTypes=False, selectFirstProfile=True):
        super().__init__()
        self._profile = None
        self.category = category
        self.restrictToType = restrictToType
        self.includeConfigure = includeConfigure
        self.showTypes = showTypes
        self.selectFirstProfile = selectFirstProfile
        self._fillBox()
        category.profileAdded.connect(self._handleProfileAdded)
        category.profileRenamed.connect(self._fillBox)
        category.profileRemoved.connect(self._handleProfileRemoved)
        self.currentIndexChanged.connect(self._handleIndexChanged)

        if default is not None:
            self.setCurrentProfile(default)
        else:
            self._profile = self.currentProfile()  # the first one or None

    def profiles(self):
        """List of profiles available in the box. If self.restrictToType is not None, this may differ from
        the profiles of the underlying category."""
        if self.restrictToType is None or not isinstance(self.category, profiles.TypedProfileCategory):
            return self.category.profiles()
        else:
            return self.category.profiles(self.restrictToType)

    def _fillBox(self):
        """Fill the combobox."""
        self._reactToIndexChanges = False
        self.clear()
        for i, profile in enumerate(self.profiles()):
            if self.showTypes and profile.type is not None:
                self.addItem(self.tr("{} (type: {})").format(profile.name, profile.type.title))
            else:
                self.addItem(profile.name)
        self._reactToIndexChanges = True
        for i, profile in enumerate(self.profiles()):
            if profile == self._profile:
                self.setCurrentIndex(i)
                break
        else:
            self.setCurrentIndex(-1)

        if self.includeConfigure:
            if self.count() > 0:  # only use a separator when it is necessary
                self.insertSeparator(self.count())
            # Note that if the box is empty so far, Qt will automatically select the 'Configure...' entry.    
            self.addItem(self.tr("Configure..."))

    def _handleProfileAdded(self, profile):
        """Add the profile and take care of self.selectFirstProfile."""
        self._fillBox()
        # Note that if self.restrictToType is not None, len(self.profiles) might still be None after the
        # profile has been added to the category.
        if self.selectFirstProfile and len(self.profiles()) == 1 and profile == self.profiles()[0]:
            self.setCurrentProfile(profile)

    def _handleProfileRemoved(self, profile):
        """Remove the given profile from the box. If it is the current one, select any other profile."""
        if profile == self._profile:
            if len(self.profiles()) > 0:
                self.setCurrentProfile(self.profiles()[0])
            else:
                self.setCurrentProfile(None)
        self._fillBox()

    def currentProfile(self):
        """Returns the name of the currently selected profile, or *None* if none is selected.
        The latter happens especially in the case that no profile is configured.
        """
        return self._profile

    def setCurrentProfile(self, profile):
        """Set the current profile and emit the profileChosen-signal."""
        if profile != self._profile:
            self._profile = profile
            self._selectProfile(profile)
            self.profileChosen.emit(profile)

    def _selectProfile(self, profile):
        """Select the given profile in the combobox."""
        if profile is not None:
            for i in range(len(self.profiles())):
                if self.itemText(i) == profile.name:
                    self.setCurrentIndex(i)
                    break
        else:
            self.setCurrentIndex(-1)

    def _handleIndexChanged(self, i):
        """Handle the currentIndexChanged event of this combobox."""
        if not self._reactToIndexChanges:
            return
        if 0 <= i < len(self.profiles()):
            self.setCurrentProfile(self.profiles()[i])
        elif i == -1:
            self.setCurrentProfile(None)
        elif self.includeConfigure and i == self.count() - 1 and i > 0:
            # The restriction i > 0 is necessary when the last profile is removed and the remaining
            # 'Configure...' entry is selected automatically (see above).
            # If there are no profiles, the dialog is opened in mousePressEvent instead.
            self._selectProfile(self._profile)  # to reset the current index
            showPreferences(self.category, self._profile)

    def mousePressEvent(self, event):
        """If this box contains only the entry 'Configure...', a mouse press on it must open the dialog, 
        because it is obviously not possible to trigger currentIndexChanged."""
        if self.includeConfigure and self.count() == 1 and event.button() == Qt.LeftButton:
            showPreferences(self.category)
            event.accept()
        else:
            return super().mousePressEvent(event)
        
        
class ProfileActionWidget(QtGui.QDialog):
    """A ProfileActionWidget is used for profile categories which configure an action (e.g. export, renamer).
    The widget allows the user to make temporary changes before performing the action. To this end it
    contains a configuration widget for the specified category. This widget will however not modify
    existing categories, but always work with a temporary copy. A menu at the top allows the user to save
    the temporary profile as a normal persistent profile or to load (copies of) normal profiles.
    """ 
    def __init__(self, category, actionText=None):
        super().__init__()
        self.category = category
        self.category.profileAdded.connect(self._makeMenu)
        self.category.profileRemoved.connect(self._makeMenu)
        self.category.profileRenamed.connect(self._makeMenu)

        if len(category.profiles()) == 0:
            profile = category.profileClass(category.suggestProfileName())
        else:
            profile = category.profiles()[0].copy()
        self.configWidget = profile.configurationWidget(self)

        layout = QtGui.QVBoxLayout(self)
        layout.setContentsMargins(0, 0, 0, 0)
        topLayout = QtGui.QHBoxLayout()
        style = QtGui.QApplication.style()
        topLayout.setContentsMargins(style.pixelMetric(style.PM_LayoutLeftMargin),
                                     style.pixelMetric(style.PM_LayoutTopMargin),
                                     style.pixelMetric(style.PM_LayoutRightMargin),
                                     1)

        topLayout.addStretch(1)
        self.profileButton = QtGui.QPushButton(self.tr("Profiles..."))
        topLayout.addWidget(self.profileButton)
        self._makeMenu()
        layout.addLayout(topLayout)

        layout.addWidget(self.configWidget)
<<<<<<< HEAD
    
=======

        self.layout().addStretch(1)
        buttonBox = QtGui.QDialogButtonBox(QtGui.QDialogButtonBox.Cancel)
        if actionText is None:
            buttonBox.addButton(QtGui.QDialogButtonBox.Ok)
        else:
            buttonBox.addButton(actionText, QtGui.QDialogButtonBox.AcceptRole)
        self.layout().addWidget(buttonBox)
        buttonBox.rejected.connect(self.reject)
        buttonBox.accepted.connect(self.accept)

>>>>>>> 1f09ea03
    def _makeMenu(self):
        """Fill the menu (only in temporary mode). This is necessary if the name of the current profile
        changes."""
        menu = QtGui.QMenu()
        for profile in self.category.profiles():
            action = menu.addAction(self.tr("Load '{}'").format(profile.name))
            action.triggered.connect(functools.partial(self._setProfile, profile))
        menu.addSeparator()
        action = menu.addAction(self.tr("Save current configuration..."))
        action.triggered.connect(self._handleSave)
        action = menu.addAction(self.tr("Configure profiles..."))
        action.triggered.connect(self._handleConfigure)
        self.profileButton.setMenu(menu)

    def _setProfile(self, profile):
        self.configWidget.setProfile(profile.copy())

    def _handleSave(self):
        dialog = SaveProfileDialog(self.category, self.configWidget.getProfile(), self)
        dialog.exec_()

    def _handleConfigure(self):
        showPreferences(self.category)


<<<<<<< HEAD
class ProfileActionDialog(QtGui.QDialog):
    """This dialog contains a ProfileActionWidget for the given category, together with a Cancel-button
    and an accept-button. The text on the latter can be changed with the *actionText* argument. Users
    should subclass this dialog and implement 'accept' do perform the action.
    """
    def __init__(self, category, parent=None, actionText=None):
        super().__init__(parent)
        self.setMinimumSize(400, 300)
        layout = QtGui.QVBoxLayout(self)
        layout.setContentsMargins(0,0,0,0)
        self.widget = ProfileActionWidget(category, actionText)
        layout.addWidget(widget)
        
        layout.addStretch(1)
        buttonBox = QtGui.QDialogButtonBox(QtGui.QDialogButtonBox.Cancel)
        if actionText is None:
            buttonBox.addButton(QtGui.QDialogButtonBox.Ok)
        else: buttonBox.addButton(actionText, QtGui.QDialogButtonBox.AcceptRole)
        layout.addWidget(buttonBox)
        buttonBox.rejected.connect(self.reject)
        buttonBox.accepted.connect(self.accept)
        
    
=======
>>>>>>> 1f09ea03
class SaveProfileDialog(QtGui.QDialog):
    """This dialog is used to save the temporary configuration in a ProfileActionWidget as normal
    (persistent) profile."""
    def __init__(self, category, profile, parent=None):
        super().__init__(parent)
        self.setWindowTitle(self.tr("Save configuration as profile"))
        self.category = category
        self.profile = profile
        layout = QtGui.QVBoxLayout(self)

        nameLayout = QtGui.QHBoxLayout()
        nameLayout.addWidget(QtGui.QLabel(self.tr("Choose a profile name: ")))
        self.nameEdit = QtGui.QLineEdit(profile.name if profile is not None else '')
        nameLayout.addWidget(self.nameEdit)
        layout.addLayout(nameLayout)

        profileListLabel = QtGui.QLabel(self.tr("Or overwrite an existing profile:"))
        layout.addWidget(profileListLabel)
        self.profileList = QtGui.QListWidget()
        self.profileList.addItems([profile.name for profile in category.profiles()])
        self.profileList.itemClicked.connect(lambda item: self.nameEdit.setText(item.text()))
        if len(category.profiles()) == 0:
            profileListLabel.setEnabled(False)
            self.profileList.setEnabled(False)
        layout.addWidget(self.profileList)

        buttonBox = QtGui.QDialogButtonBox(QtGui.QDialogButtonBox.Cancel)
        okButton = buttonBox.addButton(QtGui.QDialogButtonBox.Ok)
        okButton.setEnabled(len(self._getProfileName()) > 0)
        self.nameEdit.textChanged.connect(lambda: okButton.setEnabled(len(self._getProfileName()) > 0))
        buttonBox.accepted.connect(self.accept)
        buttonBox.rejected.connect(self.reject)
        layout.addWidget(buttonBox)

    def _getProfileName(self):
        return self.nameEdit.text().strip()

    def accept(self):
        name = self._getProfileName()
        assert len(name) > 0  # button is deactivated otherwise

        self.profile.name = name
        oldProfile = self.category.get(name)
        if oldProfile is None:
            self.category.addProfile(self.profile.copy())
        else:
            self.category.changeProfile(oldProfile, self.profile)
        super().accept()
        <|MERGE_RESOLUTION|>--- conflicted
+++ resolved
@@ -616,10 +616,6 @@
         layout.addLayout(topLayout)
 
         layout.addWidget(self.configWidget)
-<<<<<<< HEAD
-    
-=======
-
         self.layout().addStretch(1)
         buttonBox = QtGui.QDialogButtonBox(QtGui.QDialogButtonBox.Cancel)
         if actionText is None:
@@ -630,7 +626,6 @@
         buttonBox.rejected.connect(self.reject)
         buttonBox.accepted.connect(self.accept)
 
->>>>>>> 1f09ea03
     def _makeMenu(self):
         """Fill the menu (only in temporary mode). This is necessary if the name of the current profile
         changes."""
@@ -656,7 +651,6 @@
         showPreferences(self.category)
 
 
-<<<<<<< HEAD
 class ProfileActionDialog(QtGui.QDialog):
     """This dialog contains a ProfileActionWidget for the given category, together with a Cancel-button
     and an accept-button. The text on the latter can be changed with the *actionText* argument. Users
@@ -679,9 +673,7 @@
         buttonBox.rejected.connect(self.reject)
         buttonBox.accepted.connect(self.accept)
         
-    
-=======
->>>>>>> 1f09ea03
+
 class SaveProfileDialog(QtGui.QDialog):
     """This dialog is used to save the temporary configuration in a ProfileActionWidget as normal
     (persistent) profile."""
