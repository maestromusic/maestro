# -*- coding: utf-8 -*-
# Maestro Music Manager  -  https://github.com/maestromusic/maestro
# Copyright (C) 2009-2015 Martin Altmayer, Michael Helmling
#
# This program is free software: you can redistribute it and/or modify
# it under the terms of the GNU General Public License as published by
# the Free Software Foundation, either version 3 of the License, or
# (at your option) any later version.
#
# This program is distributed in the hope that it will be useful,
# but WITHOUT ANY WARRANTY; without even the implied warranty of
# MERCHANTABILITY or FITNESS FOR A PARTICULAR PURPOSE.  See the
# GNU General Public License for more details.
# 
# You should have received a copy of the GNU General Public License
# along with this program.  If not, see <http://www.gnu.org/licenses/>.


import os, re, itertools
from collections import OrderedDict

from PyQt5 import QtCore, QtGui, QtWidgets
from PyQt5.QtCore import Qt

from maestro import config, profiles, utils
from maestro.core import flags, tags
from maestro.core.elements import ContentList, ContainerType
from maestro.gui.tagwidgets import TagTypeButton

translate = QtCore.QCoreApplication.translate

                
class StandardGuesser(profiles.Profile):
    """The default album guesser. Albums are recognized by files having a certain set of tags in common,
    and optionally being in the same directory.
    Optionally, the title of the guessed album is matched against a regular expression in order to
    detect meta-containers."""
    
    defaultMetaRegex = r" ?[([]?(?:cd|disc|part|teil|disk|vol)[^a-zA-Z]\.? ?([iI0-9]+)[)\]]?"

    def __init__(self, name, type, state):
        """Initialize a guesser profile with the given *name*.
        
        *albumGroupers* is the list of grouper tags;
        the elements may be anything accepted by tags.get. The first grouper tag determines the title
        of the album container.
        If *directoryMode* is True, an additional condition for albums is that all files are in the
        same directory.
        *metaRegex* is a regular expression that finds meta-container indicators; if it is None, this
        will be skipped."""
        super().__init__(name, type, state)
        
        if state is None:
            state = {}
        if 'groupTags' in state:
            self.groupTags = [tags.get(t) for t in state['groupTags']]
        else:
            self.groupTags = [tags.get("album")]
        self.albumTag = self.groupTags[0] if len(self.groupTags) > 0 else None
        self.directoryMode = 'directoryMode' in state and state['directoryMode']
        if 'metaRegex' in state:
            self.metaRegex = state['metaRegex']
        else:
            self.metaRegex = self.defaultMetaRegex
        try:
            self.compilationFlag = flags.get(state['compilationFlag'])
        except (KeyError, ValueError):
            self.compilationFlag = None
        
    def save(self):
        return dict(groupTags=[tag.name for tag in self.groupTags],
                    directoryMode=self.directoryMode,
                    metaRegex=self.metaRegex,
                    compilationFlag=None if self.compilationFlag is None else self.compilationFlag.name)
    
    def guessAlbums(self, level, files):
        """Perform the album guessing on *level*. *files* is a dictionary mapping
        directory name to a list of File objects."""
        self.albums = []
        self.toplevels = set()
        self.level = level
        self.orders = {}
        self.currentOrder = 0
        if len(self.groupTags) == 0 and not self.directoryMode:
            # no grouping -> concatenate filesByFolder
            self.toplevels = list(itertools.chain(*files.values()))
        else:
            self.level.stack.beginMacro(self.tr('guess albums'))
            if self.directoryMode:
                for _, v in sorted(files.items()):
                    self._guessHelper(v)
            else:
                self._guessHelper(itertools.chain(*files.values()))
            
            if self.metaRegex is not None:
                self.guessMetaContainers()
            self.toplevels = sorted(self.toplevels, key=lambda elem: self.orders[elem])    
            self.level.stack.endMacro()

    def _guessHelper(self, files):
        files = list(files)
        domain = files[0].domain
        byKey = OrderedDict()
        existingParents = []
        pureDirMode = self.directoryMode and len(self.groupTags) == 0
        for element in files:
            self.orders[element] = self.currentOrder
            self.currentOrder += 1
            if len(element.parents) > 0:
                # there are already parents -> use the first one
                if element.parents[0] not in existingParents:
                    existingParents.append(element.parents[0])
            else:
                if pureDirMode:
                    key = os.path.dirname(element.url.path)
                else:
                    key = tuple( (tuple(element.tags[tag]) if tag in element.tags else None)
                                                           for tag in self.groupTags)
                if key not in byKey:
                    byKey[key] = []
                byKey[key].append(element)
        existing = self.level.collect(existingParents)
        for elem in existing:
            self.orders[elem] = self.currentOrder
            self.currentOrder += 1
        self.albums.extend(existing)
        self.toplevels.update(existing)
        for key, elements in byKey.items():
            flags = set()
            if self.compilationFlag is not None:
                for elem in elements:
                    if hasattr(elem, "specialTags") and "compilation" in elem.specialTags \
                                    and elem.specialTags["compilation"][0] not in ("0", ""):
                        flags.add(self.compilationFlag)
            if pureDirMode or (self.albumTag in elements[0].tags):
                def position(elem):
                    if hasattr(elem, "specialTags") and "tracknumber" in elem.specialTags:
                        return utils.parsePosition(elem.specialTags["tracknumber"][0])
                    return None
                elementsWithoutPos = { e for e in elements if position(e) is None }
                elementsWithPos = sorted(set(elements) - elementsWithoutPos, key = lambda e: position(e))
                children = {}
                for element in elementsWithPos:
                    if position(element) in children:
                        from ..gui.dialogs import warning
                        warning(self.tr("Error guessing albums"),
                                self.tr("position {} appears twice in {}").format(position(element), key))
                        self.level.removeElements([element])
                    else:
                        children[position(element)] = element.id
                firstFreePosition = position(elementsWithPos[-1])+1 if len(elementsWithPos) > 0 else 1
                for i, element in enumerate(elementsWithoutPos, start=firstFreePosition):
                    children[i] = element.id
                albumTags = tags.findCommonTags(elements)
                albumTags[tags.TITLE] = [key] if pureDirMode else elements[0].tags[self.albumTag]
                cType = ContainerType.Work if tags.get('composer') in albumTags else ContainerType.Album
                container = self.level.createContainer(domain=domain, tags=albumTags,
                                                       flags=list(flags), type=cType,
                                                       contents=ContentList.fromPairs(children.items()))
                self.orders[container] = self.orders[elements[0]]
                self.albums.append(container)
                self.toplevels.add(container)
            else:
                self.toplevels.update(elements)
                
    def guessMetaContainers(self):
        byKey = {}
        for album in self.albums:
            name = ", ".join(album.tags[tags.TITLE])
            discstring = re.findall(self.metaRegex, name,flags=re.IGNORECASE)
            if len(discstring) > 0:
                discnumber = discstring[0]
                if discnumber.lower().startswith("i"): #roman number, support I-III :)
                    discnumber = len(discnumber)
                else:
                    discnumber = int(discnumber)
                discname_reduced = re.sub(self.metaRegex,"",name,flags=re.IGNORECASE)
                key = tuple( (tuple(album.tags[tag]) if tag in album.tags else None) for tag in self.groupTags[1:])
                if (key, discname_reduced) not in byKey:
                    byKey[(key, discname_reduced)] = {}
                if discnumber in byKey[(key,discname_reduced)]:
                    from ..gui.dialogs import warning
                    warning(self.tr("Error guessing meta-containers"),
                            self.tr("disc-number {} appears twice in meta-container {}").format(discnumber, key))
                else:
                    byKey[(key,discname_reduced)][discnumber] = album
        for key, contents in byKey.items():
            metaTags = tags.findCommonTags(contents.values())
            metaTags[tags.TITLE] = [key[1]]
            self.level.setTypes({album: ContainerType.Container for album in contents.values()})
            domain = next(iter(contents.values())).domain
            container = self.level.createContainer(domain=domain, tags=metaTags,
                                                   contents=ContentList.fromPairs(contents.items()),
                                                   type=ContainerType.Album)
            self.orders[container] = self.orders[contents[min(contents)]]
            self.albums.append(container)
            self.toplevels.add(container)
            for c in contents.values():
                if c in self.albums:
                    self.albums.remove(c)
                if c in self.toplevels:
                    self.toplevels.remove(c)

    @classmethod
    def configurationWidget(cls, profile,parent):
        return GuessProfileConfigWidget(profile, parent)


profileCategory = profiles.TypedProfileCategory(
    name = 'albumguesser',
    title = translate('Albumguesser','Album guesser'),
    description = translate("Albumguesser", "Configure how the editor tries to guess album structure "
                            "when files are dropped into it."),
    storageOption = config.getOption(config.storage, 'editor.albumguesser_profiles')
)

profileCategory.addType(profiles.ProfileType('standard',
                                             translate('Albumguesser', 'standard guesser'),
                                             StandardGuesser))
profiles.manager.addCategory(profileCategory)
if len(profileCategory.profiles()) == 0:
    profileCategory.addProfile(translate("Albumguesser", "Default"),
                               profileCategory.getType('standard'))


class GuessProfileConfigWidget(QtWidgets.QWidget):
    """A widget to configure the profiles used for guessing album structures."""
    
    def __init__(self, profile, parent):
        super().__init__(parent)
        mainLayout = QtWidgets.QVBoxLayout(self)
        descriptionLabel = QtWidgets.QLabel(self.tr('Album guessing is done by means of a list of tags; all files '
                                        'whose tags coincide for this list will then be considered an album.'))
        descriptionLabel.setWordWrap(True)
        mainLayout.addWidget(descriptionLabel)
        toolBar = QtWidgets.QToolBar()

        addTagButton = TagTypeButton()
        addTagButton.setToolTip(self.tr('Add a tag to the grouping conditions'))
        addTagButton.tagChosen.connect(self.addTag)
        toolBar.addWidget(addTagButton)

<<<<<<< HEAD
        removeTagButton = QtWidgets.QToolButton()
        removeTagButton.setIcon(utils.getIcon('delete.png'))
        removeTagButton.setToolTip(self.tr('Remove tag from grouping conditions'))
        removeTagButton.clicked.connect(self.removeTag)
        toolBar.addWidget(removeTagButton)
        self.dirModeButton = QtWidgets.QPushButton()
        self.dirModeButton.setIcon(utils.getIcon('folder.svg'))
=======
        removeTagButton = QtGui.QToolButton()
        removeTagButton.setIcon(QtGui.QIcon.fromTheme('list-remove'))
        removeTagButton.setToolTip(self.tr('Remove tag from grouping conditions'))
        removeTagButton.clicked.connect(self.removeTag)
        toolBar.addWidget(removeTagButton)
        self.dirModeButton = QtGui.QPushButton()
        self.dirModeButton.setIcon(QtGui.QIcon.fromTheme('folder'))
>>>>>>> 466aa6e2
        self.dirModeButton.setCheckable(True)
        self.dirModeButton.setToolTip(self.tr('Only files inside a common directory'))
        self.dirModeButton.clicked.connect(self.updateProfile)
        toolBar.addWidget(self.dirModeButton)
<<<<<<< HEAD
        mainButton = QtWidgets.QToolButton()
        mainButton.setIcon(utils.getIcon('cd.png'))
=======
        mainButton = QtGui.QToolButton()
        mainButton.setIcon(QtGui.QIcon.fromTheme('media-optical'))
>>>>>>> 466aa6e2
        mainButton.setToolTip(self.tr("Album tag: use this tag's value as container title"))
        mainButton.clicked.connect(self.setMain)
        toolBar.addWidget(mainButton)
        mainLayout.addWidget(toolBar)
        regexLayout = QtWidgets.QHBoxLayout()
        self.regexCheck = QtWidgets.QCheckBox(self.tr('Detect meta-containers:'))
        self.regexEdit = QtWidgets.QLineEdit()
        self.regexEdit.textChanged.connect(self.updateProfile)
        self.regexCheck.toggled.connect(self.regexEdit.setEnabled)
        self.regexCheck.clicked.connect(self.updateProfile)
<<<<<<< HEAD
        resetRegexButton = QtWidgets.QToolButton()
        resetRegexButton.setIcon(utils.getIcon('undo.png'))
=======
        resetRegexButton = QtGui.QToolButton()
        resetRegexButton.setIcon(QtGui.QIcon.fromTheme('edit-undo'))
>>>>>>> 466aa6e2
        resetRegexButton.setToolTip(self.tr('Reset to default regular expression'))
        self.regexCheck.toggled.connect(resetRegexButton.setEnabled)
        resetRegexButton.clicked.connect(self._handleRegexReset)
        regexLayout.addWidget(self.regexCheck)
        regexLayout.addWidget(self.regexEdit)
        regexLayout.addWidget(resetRegexButton)
        mainLayout.addLayout(regexLayout)
        self.tagListView = QtWidgets.QListWidget()
        mainLayout.addWidget(self.tagListView)
        self.profile = profile
        self.setProfile(profile)
    
    def _handleRegexReset(self):
        self.regexCheck.setChecked(True)
        self.regexEdit.setText(self.profile.defaultMetaRegex)
        
    def setProfile(self, profile: StandardGuesser):
        self.profile = profile
        self.tagListView.clear()
        self.dirModeButton.setChecked(profile.directoryMode)
        for tag in profile.groupTags:
            item = QtWidgets.QListWidgetItem(tag.title)
            item.setData(Qt.UserRole, tag)
            self.tagListView.addItem(item)
        if self.tagListView.count() > 0:
            mainItem = self.tagListView.item(0)
            mainItem.setIcon(QtGui.QIcon.fromTheme('media-optical'))
        if profile.metaRegex:
            self.regexCheck.setChecked(True)
            self.regexEdit.setText(profile.metaRegex)
        else:
            self.regexCheck.setChecked(False)
            self.regexEdit.setDisabled(True)

    def updateProfile(self):
        selectedTags = []
        for i in range(self.tagListView.count()):
            item = self.tagListView.item(i)
            if item.icon():
                selectedTags.insert(0, item.data(Qt.UserRole))
            else:
                selectedTags.append(item.data(Qt.UserRole))
        self.profile.groupTags = selectedTags
        self.profile.albumTag = selectedTags[0] if len(selectedTags) > 0 else None
        if self.regexCheck.isChecked() and len(self.regexEdit.text()):
            self.profile.metaRegex = self.regexEdit.text()
        else:
            self.profile.metaRegex = None
        self.profile.directoryMode = self.dirModeButton.isChecked()
    
    def addTag(self, tag: tags.Tag):
        if tag in self.profile.groupTags:
            return
        newItem = QtWidgets.QListWidgetItem(tag.title)
        newItem.setData(Qt.UserRole, tag)
        self.tagListView.addItem(newItem)
        if self.tagListView.count() == 1:
            self.tagListView.setCurrentRow(0)
            self.setMain()
        self.updateProfile()
        
    def removeTag(self):
        self.tagListView.takeItem(self.tagListView.currentRow())
        self.updateProfile()
    
    def setMain(self):
        if self.tagListView.currentRow() < 0:
            return
        for i in range(self.tagListView.count()):
            item = self.tagListView.item(i)
            if i == self.tagListView.currentRow():
                item.setIcon(QtGui.QIcon.fromTheme('media-optical'))
            else:
                item.setIcon(QtGui.QIcon())
        self.updateProfile()<|MERGE_RESOLUTION|>--- conflicted
+++ resolved
@@ -240,34 +240,19 @@
         addTagButton.tagChosen.connect(self.addTag)
         toolBar.addWidget(addTagButton)
 
-<<<<<<< HEAD
         removeTagButton = QtWidgets.QToolButton()
-        removeTagButton.setIcon(utils.getIcon('delete.png'))
+        removeTagButton.setIcon(QtGui.QIcon.fromTheme('list-remove'))
         removeTagButton.setToolTip(self.tr('Remove tag from grouping conditions'))
         removeTagButton.clicked.connect(self.removeTag)
         toolBar.addWidget(removeTagButton)
         self.dirModeButton = QtWidgets.QPushButton()
-        self.dirModeButton.setIcon(utils.getIcon('folder.svg'))
-=======
-        removeTagButton = QtGui.QToolButton()
-        removeTagButton.setIcon(QtGui.QIcon.fromTheme('list-remove'))
-        removeTagButton.setToolTip(self.tr('Remove tag from grouping conditions'))
-        removeTagButton.clicked.connect(self.removeTag)
-        toolBar.addWidget(removeTagButton)
-        self.dirModeButton = QtGui.QPushButton()
         self.dirModeButton.setIcon(QtGui.QIcon.fromTheme('folder'))
->>>>>>> 466aa6e2
         self.dirModeButton.setCheckable(True)
         self.dirModeButton.setToolTip(self.tr('Only files inside a common directory'))
         self.dirModeButton.clicked.connect(self.updateProfile)
         toolBar.addWidget(self.dirModeButton)
-<<<<<<< HEAD
         mainButton = QtWidgets.QToolButton()
-        mainButton.setIcon(utils.getIcon('cd.png'))
-=======
-        mainButton = QtGui.QToolButton()
         mainButton.setIcon(QtGui.QIcon.fromTheme('media-optical'))
->>>>>>> 466aa6e2
         mainButton.setToolTip(self.tr("Album tag: use this tag's value as container title"))
         mainButton.clicked.connect(self.setMain)
         toolBar.addWidget(mainButton)
@@ -278,13 +263,8 @@
         self.regexEdit.textChanged.connect(self.updateProfile)
         self.regexCheck.toggled.connect(self.regexEdit.setEnabled)
         self.regexCheck.clicked.connect(self.updateProfile)
-<<<<<<< HEAD
         resetRegexButton = QtWidgets.QToolButton()
-        resetRegexButton.setIcon(utils.getIcon('undo.png'))
-=======
-        resetRegexButton = QtGui.QToolButton()
         resetRegexButton.setIcon(QtGui.QIcon.fromTheme('edit-undo'))
->>>>>>> 466aa6e2
         resetRegexButton.setToolTip(self.tr('Reset to default regular expression'))
         self.regexCheck.toggled.connect(resetRegexButton.setEnabled)
         resetRegexButton.clicked.connect(self._handleRegexReset)
