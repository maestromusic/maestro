--- conflicted
+++ resolved
@@ -42,55 +42,10 @@
 
 
 def shutdown():
-<<<<<<< HEAD
-    """Terminates this module; waits for all threads to complete."""
-    global synchronizer
-    config.storage.filesystem.sources = [s.save() for s in sources]
-    if synchronizer is not None:
-        levels.real.filesystemDispatcher.disconnect(synchronizer.handleRealFileEvent)
-        synchronizer.shouldStop.set()
-        synchronizer.exit()
-        synchronizer.wait()
-        synchronizer = None
-        application.dispatcher.emit(application.ModuleStateChangeEvent("filesystem", "disabled"))
-    logger.debug("Filesystem module: shutdown complete")
-
-
-class Source:
-    def __init__(self, name, path, domain, enabled):
-        self.name = name
-        self.path = os.path.normpath(path)
-        if isinstance(domain, int):
-            self.domain = domains.domainById(domain)
-        else: self.domain = domain
-        self.enabled = enabled
-    
-    def save(self):
-        return {'name': self.name,
-                'path': self.path,
-                'domain': self.domain.id,
-                'enabled': self.enabled}
-    
-    def contains(self, path):
-        path = os.path.normpath(path)
-        return path.startswith(self.path)
-
-    def dirState(self, path):
-        return 'unsynced'
-
-    def fileState(self, path):
-        return 'unsynced'
-    
-    def relPath(self, path):
-        """Return the relative path to this source's directory. *path* must be within this source
-        (see self.contains)."""
-        return os.path.normpath(path)[len(self.path):]
-=======
     """Terminates this module, storing the state of all sources."""
     global _sources
     config.storage.filesystem.sources = [s.save() for s in _sources]
     _sources = None
->>>>>>> 1f09ea03
 
 
 def sourceByName(name):
