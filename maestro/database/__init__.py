# -*- coding: utf-8 -*-
# Maestro Music Manager  -  https://github.com/maestromusic/maestro
# Copyright (C) 2009-2015 Martin Altmayer, Michael Helmling
#
# This program is free software: you can redistribute it and/or modify
# it under the terms of the GNU General Public License as published by
# the Free Software Foundation, either version 3 of the License, or
# (at your option) any later version.
#
# This program is distributed in the hope that it will be useful,
# but WITHOUT ANY WARRANTY; without even the implied warranty of
# MERCHANTABILITY or FITNESS FOR A PARTICULAR PURPOSE.  See the
# GNU General Public License for more details.
# 
# You should have received a copy of the GNU General Public License
# along with this program.  If not, see <http://www.gnu.org/licenses/>.
#

"""
The database module establishes the database connection and provides many functions to fetch data.

The actual database drivers which connect to the database using a third party connector can be found in the
SQL package. The definitions of Maestro's tables can be found in the tables-module.

The easiest way to use this package is:

    from maestro import database as db
    db.connect()
    db.query(...)

or, if the connection was already established in another module:

    from maestro import database as db
    db.query(...)

"""

import os, threading
import datetime
import sqlalchemy

from .. import config, utils
from ..core import tags as tagsModule

type = None
prefix = None
engine = None # engine to the main database (other databases may be used during synchronization)
driver = None
tags = None # tags submodule

# Next id that will be returned by nextId() and lock to make that method threadsafe
_nextId = None
_nextIdLock = threading.Lock()


DBException = sqlalchemy.exc.DBAPIError


class EmptyResultException(Exception):
    """This exception is executed if getSingle, getSingleRow or getSingleColumn are
    performed on a result which does not contain any row.
    """


class FlexiDateType(sqlalchemy.types.TypeDecorator):
    impl = sqlalchemy.types.Integer

    def process_bind_param(self, value, dialect):
        return value.toSql()

    def process_result_value(self, value, dialect):
        return utils.FlexiDate.fromSql(value)

    def copy(self):
        return FlexiDateType()


def createEngine(**kwargs):
    """Create an SqlAlchemy-engine. Usually you should use the module-level variable 'engine'."""
    if kwargs['type'] == 'sqlite':
        url = 'sqlite:///'+kwargs['path'] # absolute paths will have 4 slashes
        def creator():
            import sqlite3, re
            connection = sqlite3.connect(kwargs['path'])
            connection.execute("PRAGMA foreign_keys = ON")
            connection.create_function('regexp', 2, lambda p, s: re.search(p, s) is not None)
            return connection
        
        return sqlalchemy.create_engine(url, creator=creator, poolclass=sqlalchemy.pool.SingletonThreadPool)
    else:
        # full url: {type}+{driver}://{user}:{password}@{host}:{port}/{name}
        # leave out driver and port parts if not specified
        url = '{type}'
        if kwargs['driver'] not in ['', None]:
            url += '+{driver}'
        url += '://{user}:{password}@{host}'
        if kwargs['port'] != 0:
            url += ':{port}'
        url += '/{name}'
        url = url.format(**kwargs)
        return sqlalchemy.create_engine(url, poolclass=sqlalchemy.pool.SingletonThreadPool)


def connect(**kwargs):
    """Return an SqlAlchemy-connection, creating the engine first if necessary. Each thread will have
    exactly one connection."""
    if engine is None:
        init()
    return engine.connect()


def init(**kwargs):
    """Initialize the database module: Create the global engine and connect to the main database using the
    information from the config file."""
    # connect to default database with args from config
    global type, prefix, engine, driver, tags
    import maestro.database.tags
    type = kwargs['type'] = kwargs.get('type', config.options.database.type)
    prefix = kwargs.get('prefix', config.options.database.prefix)
    driver = kwargs.get('driver', config.options.database.driver)
    if driver == '':
        driver = None
    # SqlAlchemy's default MySQL driver 'mysqldb' is not available for Python 3. Use mysql-connector instead.
    if type == 'mysql' and driver is None:
        driver = 'mysqlconnector'
    kwargs['driver'] = driver
    
    if type == 'sqlite':
        path = kwargs.get('path', config.options.database.sqlite_path).strip()
        # Replace 'config:' prefix in path
        if path.startswith('config:'):
            path = os.path.join(config.CONFDIR, path[len('config:'):])
        else:
            path = os.path.expanduser(path)
        kwargs['path'] = path
    else:
        args = ["user", "password", "name", "host", "port"]
        for arg in args:
            if arg not in kwargs:
                kwargs[arg] = config.options.database[arg]

    engine = createEngine(**kwargs)
    
    # Initialize nextId-stuff when the first connection is created
    with _nextIdLock:
        global _nextId
        if _nextId is None:
            try:
                _nextId = query("SELECT MAX(id) FROM {p}elements").getSingle()
                if _nextId is None: # this happens when elements is empty
                    _nextId = 1
                else: _nextId += 1    
            except DBException: # table does not exist yet (in the install tool, test scripts...)
                _nextId = 1         
    return engine


def shutdown():
    """Close database connection."""
    engine.dispose()

def nextId():
    """Reserve the next free element id and return it."""
    return nextIds(1)[0]


def nextIds(count):
    """Reserve the next *count* free element ids and return a generator containing them."""
    with _nextIdLock:
        global _nextId
        if _nextId is None:
            raise RuntimeError('Cannot create an ID before a database connection is established.')
        result = range(_nextId, _nextId+count)
        _nextId += count
        return result


def listTables():
    """Return a list of all table names in the database."""
    return engine.table_names()


def createTables():
    """Create all tables which do not exist yet."""
    from . import tables
    tables.metadata.create_all(checkfirst=True)
    
    
def query(queryString, *args, **kwargs):
    """Execute an SQL query. *queryString* may contain two kinds of placeholders:
    
        - {name}: Named arguments in braces will be replaced by the corresponding *kwargs*. One argument is
          always defined: {p} will be replaced by the database prefix.
        - '?' remain in the query and mark a place where the database needs to insert a parameter.
          The list of parameters is provided by *args* and is sent to the database separately. Thus, this
          is faster than inserting *args* into *queryString* and letting the database parse the parameters
          out of the query again. 
    
    In general you should use '?' for data and {...} to insert variable parts of the query logic.
    """
    kwargs['p'] = prefix
    queryString = queryString.format(**kwargs)
    if len(args) > 0 and driver == 'mysqlconnector':
        queryString = queryString.replace('?', '%s')
    if 'print' in kwargs:
        print(queryString, args)
    result = engine.execute(queryString, *args)
    return SqlResult(result)

def multiQuery(queryString, args, **kwargs):
    """Like 'query', but *args* is an iterable of argument list. The method will execute one query per
    argument list."""
    return query(queryString, *args, **kwargs)# = query # just submit tuples as *args

def transaction():
    """Start a database transaction."""
    return engine.begin()

def getDate(value):
    if isinstance(value, str):
        value = datetime.datetime.strptime(value, '%Y-%m-%d %H:%M:%S')
    return value.replace(tzinfo=datetime.timezone.utc)


class SqlResult:
    """Query and multiQuery return instances of this class to encapsulate SqlAlchemy ProxyResult objects.
    Be careful not to mix different access methods like getSingle, getSingleColumn and iterator methods
    (e.g. next) since they all may change internal cursors and could interfere with each other.
    """
    def __init__(self, result):
        self._result = result
            
    def __iter__(self):
        return self._result.__iter__()

    def next(self):
        """Yields the next row from the result set or raises a StopIteration if there is no such row."""
        row = self._result.fetchone()
        if row is not None:
            return row
        else: raise StopIteration()
        
    def affectedRows(self):
        """Return the number of rows affected by the query producing this AbstracSqlResult.
        This method must not be used for result sets produced by multiqueries (different drivers would return
        different values)."""
        return self._result.rowcount
    
    def insertId(self):
        """Return the last value which was used in an 'AUTO_INCREMENT'-column when this AbstractSqlResult
        was created. This method must not be used for result sets produced by multiqueries (different drivers
        would return different values)."""
        return self._result.lastrowid
    
    def getSingle(self):
        """Return the first value from the first row of the result set. Use this as a shorthand method if
        the result contains only one value. If the result set does not contain any row, an
        EmptyResultException is raised.
        """
        row = self._result.fetchone()
        if row is not None:
            return row[0]
        else: raise EmptyResultException()
        
    def getSingleColumn(self):
        """Return a generator for the first column of the result set. Use this as a shorthand method if the
        result contains only one column. Contrary to getSingeRow, this method does not raise an
        EmptyResultException if the result set is empty."""
        row = self._result.fetchone()
        while row is not None:
            yield row[0]
            row = self._result.fetchone()
        
    def getSingleRow(self):
        """Return the first row of the result set or raise an EmptyResultException if the result does
        not contain any rows. Use this as a shorthand if there is only one row in the result set."""
        row = self._result.fetchone()
        if row is not None:
            return row
        else: raise EmptyResultException()


# contents-table
#=======================================================================
def contents(elids,recursive=False):
    """Return the ids of all children of the elements with ids *elids* as a set. *elids* may be a list of
    element ids or a single id. If *recursive* is True, all descendants will be included. In any case the
    result list won't contain duplicates.
    """
    return _contentsParentsHelper(elids,recursive,"element_id","container_id")


def parents(elids,recursive=False):
    """Return a set containing the ids of all parents of the elements with ids *elids* (which may be a list
    or a single id). If *recursive* is True all ancestors will be added recursively.
    """
    return _contentsParentsHelper(elids,recursive,"container_id","element_id")


def _contentsParentsHelper(elids,recursive,selectColumn,whereColumn):
    if isinstance(elids,int):
        newSet = set([elids])
    else: newSet = set(elids)

    resultSet = set()
    while len(newSet) > 0:
        newSet = set(query("""
            SELECT {}
            FROM {}contents
            WHERE {} IN ({})
            """.format(selectColumn,prefix,whereColumn,csList(newSet))).getSingleColumn())
        if not recursive:
            return newSet
        newSet -= resultSet
        resultSet = resultSet.union(newSet)

    return resultSet


# elements-table
#=======================================================================
def isFile(elid):
    """Return whether the element with id *elid* exists and is a file."""
    return query("SELECT file FROM {p}elements WHERE id = ?", elid).getSingle() == 1

def isContainer(elid):
    """Return whether the element with id *elid* exists and is a container."""
    return query("SELECT file FROM {p}elements WHERE id = ?", elid).getSingle() == 0

def isToplevel(elid):
    """Return whether the element with id *elid* exists and is a toplevel element."""
    return bool(query("""
        SELECT COUNT(*)
        FROM {p}elements AS el LEFT JOIN {p}contents AS c ON el.id = c.element_id
        WHERE el.id = ? AND c.element_id IS NULL
        """, elid).getSingle())
    
def elementCount(elid):
    """Return the number of children of the element with id *elid* or raise an EmptyResultException if
    that element does not exist."""
    return query("SELECT elements FROM {p}elements WHERE id = ?", elid).getSingle()

def elementType(elid):
    """Return the type of the element with id *elid* or raise an EmptyResultException if
    that element does not exist."""
    return query("SELECT type FROM {p}elements WHERE id = ?", elid).getSingle()

def updateElementsCounter(elids=None):
    """Update the elements counter.
    
    If *elids* is a list of elements-ids, only the counters of those elements will be updated. If
    *elids* is None, all counters will be set to their correct value.
    """
    if elids is not None:
        cslist = csList(elids)
        if cslist == '':
            return
        whereClause = "WHERE id IN ({})".format(cslist)
    else: whereClause = '' 
    query("""
        UPDATE {0}elements
        SET elements = (SELECT COUNT(*) FROM {0}contents WHERE container_id = id)
        {1}
        """.format(prefix, whereClause))
    

# Files-Table
#================================================
def url(elid):
    """Return the url of the file with id *elid* or raise an EmptyResultException if that element does 
    not exist."""
    try:
        return query("SELECT url FROM {p}files WHERE element_id=?", elid).getSingle()
    except EmptyResultException:
        raise EmptyResultException(
                 "Element with id {} is not a file (or at least not in the files table).".format(elid))


def hash(elid):
    """Return the hash of the file with id *elid* or raise an EmptyResultException if that element does
    not exist.""" 
    try:
        return query("SELECT hash FROM {p}files WHERE element_id=?", elid).getSingle()
    except EmptyResultException:
        raise EmptyResultException(
                 "Element with id {} is not a file (or at least not in the files table).".format(elid))


def idFromUrl(url):
    """Return the element_id of a file from the given url.
    
    *url* must be an instance of BackendURL or an URL string. The method returns None if no file
    with that URL exists."""
    try:
        return query("SELECT element_id FROM {p}files WHERE url=?", str(url)).getSingle()
    except EmptyResultException:
        return None


def idFromHash(hash):
    """Return the element_id of a file from its hash, or None if it is not found."""
    result = list(query("SELECT element_id FROM {p}files WHERE hash=?", hash))
    if len(result) == 1:
        return result[0][0]
    elif len(result) == 0:
        return None
    else: raise RuntimeError("Hash not unique upon filenames!")


<<<<<<< HEAD
# values_* tables
#=======================================================================
_idToValue = {}
_valueToId = {}

def cacheTagValues():
    """Cache all id<->value relations from the values_varchar table."""
    for tag in tagsModule.tagList:
        if tag.type == tagsModule.TYPE_VARCHAR:
            result = query("SELECT id,value FROM {p}values_varchar WHERE tag_id = ?", tag.id)
            _idToValue[tag] = {id: value for id,value in result}
            # do not traverse result twice
            _valueToId[tag] = {value: id for id,value in _idToValue[tag].items()}
      

def valueFromId(tagSpec, valueId):
    """Return the value from the tag *tagSpec* with id *valueId* or raise an EmptyResultException if
    that id does not exist. Date tags will be returned as FlexiDate.
    """
    tag = tagsModule.get(tagSpec)
    
    # Check cache
    if tag in _idToValue:
        value = _idToValue[tag].get(valueId)
        if value is not None:
            return value
        
    # Look up value
    try:
        value = query("SELECT value FROM {}values_{} WHERE tag_id = ? AND id = ?"
                        .format(prefix, tag.type.name), tag.id,valueId).getSingle()
    except EmptyResultException:
        raise KeyError("There is no value of tag '{}' for id {}".format(tag,valueId))
                    
    # Store value in cache
    if tag.type is tagsModule.TYPE_VARCHAR:
        if tag not in _idToValue:
            _idToValue[tag] = {}
        _idToValue[tag][id] = value
    elif tag.type is tagsModule.TYPE_DATE:
        value = utils.FlexiDate.fromSql(value)
    return value


def idFromValue(tagSpec, value, insert=False):
    """Return the id of the given value in the tag-table of tag *tagSpec*. If the value does not exist,
    raise an EmptyResultException, unless the optional parameter *insert* is set to True. In that case
    insert the value into the table and return its id.
    """
    tag = tagsModule.get(tagSpec)
    value = tag.sqlFormat(value)
    
    # Check cache
    if tag in _valueToId:
        id = _valueToId[tag].get(value)
        if id is not None:
            return id

    # Look up id
    try:
        if type == 'mysql' and tag.type in (tagsModule.TYPE_VARCHAR,tagsModule.TYPE_TEXT):
            # Compare exactly (using binary collation)
            q = "SELECT id FROM {}values_{} WHERE tag_id = ? AND value COLLATE utf8_bin = ?"\
                 .format(prefix, tag.type.name)
        else: q = "SELECT id FROM {}values_{} WHERE tag_id = ? AND value = ?".format(prefix,tag.type)
        id = query(q,tag.id,value).getSingle()
    except EmptyResultException:
        if insert:
            if tag.type is tagsModule.TYPE_VARCHAR:
                searchValue = utils.strings.removeDiacritics(value)
                if searchValue == value:
                    searchValue = None
                result = query("INSERT INTO {p}values_varchar (tag_id,value,search_value) VALUES (?,?,?)",
                               tag.id, value, searchValue)
            else:
                result = query("INSERT INTO {}values_{} (tag_id, value) VALUES (?,?)"
                              .format(prefix, tag.type.name), tag.id, value)
            id = result.insertId()
        else: raise KeyError("No value id for tag '{}' and value '{}'".format(tag, value))
    
    # Store id in cache
    if tag.type is tagsModule.TYPE_VARCHAR:
        if tag not in _valueToId:
            _valueToId[tag] = {}
        _valueToId[tag][value] = id
    return id


def hidden(tagSpec, valueId):
    """Returns True iff the given tag value is set hidden."""
    tag = tagsModule.get(tagSpec)
    return query("SELECT hide FROM {}values_{} WHERE tag_id = ? AND id = ?".format(prefix, tag.type),
                 tag.id, valueId).getSingle() 


def sortValue(tagSpec, valueId, valueIfNone = False):
    """Returns the sort value for the given tag value, or None if it is not set.
    
    If *valueIfNone=True*, the value itself is returned if no sort value is set."""
    tag = tagsModule.get(tagSpec)
    ans = query("SELECT sort_value FROM {}values_{} WHERE tag_id = ? AND id = ?".format(prefix, tag.type),
                 tag.id, valueId).getSingle()
    if isNull(ans):
        ans = None
    if ans or not valueIfNone:
        return ans
    elif valueIfNone:
        return valueFromId(tag, valueId)
    
    
# tags-Table
#=======================================================================
def tags(elid):
    result = tagsModule.Storage()
    for (tagId, value) in listTags(elid):
        result.add(tagId, value)
    return result


def listTags(elid,tagList=None):
    if tagList is not None:
        if isinstance(tagList,int) or isinstance(tagList,str) or isinstance(tagList,tagsModule.Tag):
            tagid = tagsModule.get(tagList).id
            additionalWhereClause = " AND tag_id = {0}".format(tagid)
        else:
            tagList = [tagsModule.get(tag).id for tag in tagList]
            additionalWhereClause = " AND tag_id IN ({0})".format(csList(tagList))
    else: additionalWhereClause = ''
    result = query("""
                SELECT tag_id,value_id 
                FROM {}tags
                WHERE element_id = {} {}
                """.format(prefix, elid,additionalWhereClause))
    tags = []
    for tagid,valueid in result:
        tag = tagsModule.get(tagid)
        val = valueFromId(tag, valueid)
        if val is None:
            print('value for tag {} with id {} not found'.format(tag, valueid))
        else: tags.append((tag,val))
    return tags


def allTagValues(tagSpec):
    """Return all tag values in the database for the given tag."""
    tag = tagsModule.get(tagSpec)
    return query("SELECT value FROM {}values_{} WHERE tag_id = ?"
                 .format(prefix, tag.type.name), tag.id).getSingleColumn()
    

=======
>>>>>>> 8d1c4e23
# flags table
#=======================================================================
def flags(elid):
    from ..core import flags
    return [flags.get(id) for id in query(
                    "SELECT flag_id FROM {p}flags WHERE element_id = ?", elid).getSingleColumn()]


# Help methods
#=======================================================================  
def csList(values):
    """Return a comma-separated list of the string-representation of the given values. If *values* is not
    iterable, return simply its string representation."""
    if hasattr(values,'__iter__'):
        return ','.join(str(value) for value in values)
    else: return str(values)


def csIdList(objects):
    """Return a comma-separated list of the string-representation of the ids of given *objects*. If *objects*
    is not iterable, return simply its id (assuming it is a single object) as string."""
    if hasattr(objects,'__iter__'):
        return ','.join(str(object.id) for object in objects)
    else: return str(objects.id)
<|MERGE_RESOLUTION|>--- conflicted
+++ resolved
@@ -407,159 +407,6 @@
     else: raise RuntimeError("Hash not unique upon filenames!")
 
 
-<<<<<<< HEAD
-# values_* tables
-#=======================================================================
-_idToValue = {}
-_valueToId = {}
-
-def cacheTagValues():
-    """Cache all id<->value relations from the values_varchar table."""
-    for tag in tagsModule.tagList:
-        if tag.type == tagsModule.TYPE_VARCHAR:
-            result = query("SELECT id,value FROM {p}values_varchar WHERE tag_id = ?", tag.id)
-            _idToValue[tag] = {id: value for id,value in result}
-            # do not traverse result twice
-            _valueToId[tag] = {value: id for id,value in _idToValue[tag].items()}
-      
-
-def valueFromId(tagSpec, valueId):
-    """Return the value from the tag *tagSpec* with id *valueId* or raise an EmptyResultException if
-    that id does not exist. Date tags will be returned as FlexiDate.
-    """
-    tag = tagsModule.get(tagSpec)
-    
-    # Check cache
-    if tag in _idToValue:
-        value = _idToValue[tag].get(valueId)
-        if value is not None:
-            return value
-        
-    # Look up value
-    try:
-        value = query("SELECT value FROM {}values_{} WHERE tag_id = ? AND id = ?"
-                        .format(prefix, tag.type.name), tag.id,valueId).getSingle()
-    except EmptyResultException:
-        raise KeyError("There is no value of tag '{}' for id {}".format(tag,valueId))
-                    
-    # Store value in cache
-    if tag.type is tagsModule.TYPE_VARCHAR:
-        if tag not in _idToValue:
-            _idToValue[tag] = {}
-        _idToValue[tag][id] = value
-    elif tag.type is tagsModule.TYPE_DATE:
-        value = utils.FlexiDate.fromSql(value)
-    return value
-
-
-def idFromValue(tagSpec, value, insert=False):
-    """Return the id of the given value in the tag-table of tag *tagSpec*. If the value does not exist,
-    raise an EmptyResultException, unless the optional parameter *insert* is set to True. In that case
-    insert the value into the table and return its id.
-    """
-    tag = tagsModule.get(tagSpec)
-    value = tag.sqlFormat(value)
-    
-    # Check cache
-    if tag in _valueToId:
-        id = _valueToId[tag].get(value)
-        if id is not None:
-            return id
-
-    # Look up id
-    try:
-        if type == 'mysql' and tag.type in (tagsModule.TYPE_VARCHAR,tagsModule.TYPE_TEXT):
-            # Compare exactly (using binary collation)
-            q = "SELECT id FROM {}values_{} WHERE tag_id = ? AND value COLLATE utf8_bin = ?"\
-                 .format(prefix, tag.type.name)
-        else: q = "SELECT id FROM {}values_{} WHERE tag_id = ? AND value = ?".format(prefix,tag.type)
-        id = query(q,tag.id,value).getSingle()
-    except EmptyResultException:
-        if insert:
-            if tag.type is tagsModule.TYPE_VARCHAR:
-                searchValue = utils.strings.removeDiacritics(value)
-                if searchValue == value:
-                    searchValue = None
-                result = query("INSERT INTO {p}values_varchar (tag_id,value,search_value) VALUES (?,?,?)",
-                               tag.id, value, searchValue)
-            else:
-                result = query("INSERT INTO {}values_{} (tag_id, value) VALUES (?,?)"
-                              .format(prefix, tag.type.name), tag.id, value)
-            id = result.insertId()
-        else: raise KeyError("No value id for tag '{}' and value '{}'".format(tag, value))
-    
-    # Store id in cache
-    if tag.type is tagsModule.TYPE_VARCHAR:
-        if tag not in _valueToId:
-            _valueToId[tag] = {}
-        _valueToId[tag][value] = id
-    return id
-
-
-def hidden(tagSpec, valueId):
-    """Returns True iff the given tag value is set hidden."""
-    tag = tagsModule.get(tagSpec)
-    return query("SELECT hide FROM {}values_{} WHERE tag_id = ? AND id = ?".format(prefix, tag.type),
-                 tag.id, valueId).getSingle() 
-
-
-def sortValue(tagSpec, valueId, valueIfNone = False):
-    """Returns the sort value for the given tag value, or None if it is not set.
-    
-    If *valueIfNone=True*, the value itself is returned if no sort value is set."""
-    tag = tagsModule.get(tagSpec)
-    ans = query("SELECT sort_value FROM {}values_{} WHERE tag_id = ? AND id = ?".format(prefix, tag.type),
-                 tag.id, valueId).getSingle()
-    if isNull(ans):
-        ans = None
-    if ans or not valueIfNone:
-        return ans
-    elif valueIfNone:
-        return valueFromId(tag, valueId)
-    
-    
-# tags-Table
-#=======================================================================
-def tags(elid):
-    result = tagsModule.Storage()
-    for (tagId, value) in listTags(elid):
-        result.add(tagId, value)
-    return result
-
-
-def listTags(elid,tagList=None):
-    if tagList is not None:
-        if isinstance(tagList,int) or isinstance(tagList,str) or isinstance(tagList,tagsModule.Tag):
-            tagid = tagsModule.get(tagList).id
-            additionalWhereClause = " AND tag_id = {0}".format(tagid)
-        else:
-            tagList = [tagsModule.get(tag).id for tag in tagList]
-            additionalWhereClause = " AND tag_id IN ({0})".format(csList(tagList))
-    else: additionalWhereClause = ''
-    result = query("""
-                SELECT tag_id,value_id 
-                FROM {}tags
-                WHERE element_id = {} {}
-                """.format(prefix, elid,additionalWhereClause))
-    tags = []
-    for tagid,valueid in result:
-        tag = tagsModule.get(tagid)
-        val = valueFromId(tag, valueid)
-        if val is None:
-            print('value for tag {} with id {} not found'.format(tag, valueid))
-        else: tags.append((tag,val))
-    return tags
-
-
-def allTagValues(tagSpec):
-    """Return all tag values in the database for the given tag."""
-    tag = tagsModule.get(tagSpec)
-    return query("SELECT value FROM {}values_{} WHERE tag_id = ?"
-                 .format(prefix, tag.type.name), tag.id).getSingleColumn()
-    
-
-=======
->>>>>>> 8d1c4e23
 # flags table
 #=======================================================================
 def flags(elid):
