--- conflicted
+++ resolved
@@ -6,15 +6,8 @@
 # it under the terms of the GNU General Public License version 3 as
 # published by the Free Software Foundation
 #
-import sys, getopt
-<<<<<<< HEAD
+import os, sys, getopt
 from omg import application, constants
-=======
-import omg
-from omg import application
-from omg import config,constants # loads config from file
-import os
->>>>>>> 0767f014
 
 if __name__=="__main__":
     if os.path.dirname(__file__):
@@ -34,14 +27,12 @@
         elif opt in ('-p', '--populate'):
             pop = True
     if pop:
-<<<<<<< HEAD
+        from omg import config
+        config.init(application.optionsOverride)
         from omg import database
         database.connect()
         from omg import tags
         tags.updateIndexedTags()
-=======
-        import omg
->>>>>>> 0767f014
         import omg.gopulate
         if args:
             popdirs = args
