--- conflicted
+++ resolved
@@ -21,11 +21,8 @@
 from .. import database as db, tags, flags, realfiles, utils, config, logging, modify
 from ..database import write as dbwrite
 from . import File, Container, ContentList
-<<<<<<< HEAD
 from ..application import ChangeEvent
-    
-=======
->>>>>>> e9327a60
+
 real = None
 editor = None
 
@@ -272,8 +269,9 @@
                 logger.warning("loadFromFilesystem called on '{}', which is in DB. Are you sure "
                                "this is correct?".format(rpath))
                 # TODO: Load private tags!
-<<<<<<< HEAD
-            level.elements[id] = File(level,id = id,path=rpath,length=length,tags=fileTags,flags=flags)
+            elem = File(level,id = id,path=rpath,length=length,tags=fileTags,flags=flags)
+            elem.fileTags = fileTags.copy()
+            level.elements[id] = elem
     
     def addTagValue(self,tag,value,elements,emitEvent=True):
         super().addTagValue(tag,value,elements,emitEvent=False)
@@ -336,12 +334,7 @@
         for id,element in self.oldElements.items():
             level.elements[id] = element
         level.changed.emit(ElementChangedEvent(oldElements.keys(),True))
-        
-=======
-            elem = File(level,id = id,path=rpath,length=length,tags=fileTags,flags=flags)
-            elem.fileTags = fileTags.copy()
-            level.elements[id] = elem
->>>>>>> e9327a60
+
 
 class ChangeTagFlagsCommand(QtGui.QUndoCommand):
     def __init__(self,level,newTags,text):
