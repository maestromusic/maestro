#!/usr/bin/env python3
# -*- coding: utf-8 -*-
# Copyright 2009 Martin Altmayer
#
# This program is free software; you can redistribute it and/or modify
# it under the terms of the GNU General Public License version 3 as
# published by the Free Software Foundation
#
import logging, copy
from PyQt4 import QtCore

from omg import tags, database, covers, config
from omg.database import queries
#import omg.models.playlist as playlistmodels
db = database.get()

logger = logging.getLogger(name="omg")

class Node:
    """(Abstract) base class for elements in a RootedTreeModel...that is almost everything in playlists, browser etc.. Node implements the methods required by RootedTreeModel using self.contents as the list of children and self.parent as parent, but does not create these variables. Subclasses must either self.contents and self.parent or overwrite the methods."""
    
    def hasChildren(self):
        """Return whether this node has at least one child node or None if it is unknown."""
        return len(self.contents) > 0
        
    def getChildren(self):
        """Return the list of children."""
        return self.contents
    
    def getChildrenCount(self):
        """Return the number of children or None if it is unknown."""
        return len(self.contents)
    
    def getParent(self):
        """Return the parent of this element."""
        return self.parent
    
    def setParent(self,parent):
        """Set the parent of this node."""
        self.parent = parent
        
    def isFile(self):
        """Return whether this node holds a file. Note that this is in general not the opposite of isContainer as e.g. rootnodes are neither."""
        return False
    
    def isContainer(self):
        """Return whether this node holds a container. Note that this is in general not the opposite of isFile as e.g. rootnodes are neither."""
        return False
        
    def getParents(self):
        """Returns a generator yielding all parents of this node in the current tree structure, from the direct parent to the root-node."""
        parent = self.getParent()
        while parent is not None:
            yield parent
            parent = parent.getParent()
    
    def getLevel(self):
        """Return the level of this node in the current tree structure. The root node will have level 0."""
        if self.getParent() is None:
            return 0
        else: return 1 + self.getParent().getLevel()

<<<<<<< HEAD
class RootNode(Node):
    """This class represents a node that is the root of a tree model."""
    def __init__(self):
        self.contents = []
    
    def getParent(self):
        return None
=======
    def copy(self,contents=-1): # None is a legal value for contents
        """Return a copy of this node. All attributes will be copied by reference, with the exception of the list of contents. The new node will contain a deep copy of the list of contents. Note that a shallow copy makes no sense, because the parent-attributes have to be adjusted. If you do not want this behaviour, you may specify the parameter <contents> and the contents will be set to that parameter. The parents of all elements of <contents> will be adjusted in this case, too."""
        newNode = copy.copy(self)
        if contents == -1:
            newNode.contents = [node.copy(True) for node in self.contents]
        else:
            assert isinstance(contents,list)
            newNode.contents = contents
        for node in newNode.contents:
            node.setParent(newNode)
        return newNode
>>>>>>> 793ae0a4


# Methods to access the flat playlist: the list of files at the end of the treemodel.
class FilelistMixin:
    def getAllFiles(self):
        """Generator which will return all files contained in this element or in child-elements of it."""
        assert self.contents is not None
        if self.isFile():
            yield self
        else:
            for element in self.contents:
                for file in element.getAllFiles():
                    yield file
                        
    def getFileCount(self):
        """Return the number of files contained in this element or in child-elements of it."""
        assert self.contents is not None
        if self.isFile():
            return 1
        else: return sum(element.getFileCount() for element in self.contents)
        
    def getFileByOffset(self,offset):
        """Get the file at the given <offset>. Note that <offset> is relative to this element, not to the whole playlist (unless the element is the rootnode)."""
        assert self.contents is not None
        offset = int(offset)
        if offset == 0 and self.isFile():
            return self
        else: 
            child,innerOffset = self.getChildAtOffset(offset)
            if child.isFile():
                return child
            else: return child.getFileByOffset(innerOffset)
    
    def getOffset(self):
        """Get the offset of this element in the playlist."""
        if self.getParent() is None:
            return 0
        else:
            offset = self.getParent().getOffset()
            for child in self.getParent().getChildren():
                if child == self:
                    return offset
                else: offset = offset + child.getFileCount()
            raise ValueError("FilelistMixin.getOffset: Node {0} is not contained in its parent {1}."
                                .format(self,self.getParent()))
        
    def getChildIndexAtOffset(self,offset):
        """Return a tuple: the index of the child C that contains the file F with the given offset (relative to this element) and the offset of F relative to C ("inner offset").
        For example: If this element is the rootnode and the playlist contains an album with 13 songs and one with 12 songs, then getChildIndexAtOffset(17) will return (1,3), since the 18th file if the playlist (i.e. with offset 17), is contained in the second album (i.e with index 1) and it is the 4th song on that album (i.e. it has offset 3 relative to the album).
        """
        assert self.contents is not None
        offset = int(offset)
        if offset < 0:
            raise IndexError("Offset {0} is out of bounds".format(offset))
        cOffset = 0
        for i in range(0,len(self.contents)):
            fileCount = self.getChildren()[i].getFileCount()
            if offset < cOffset + fileCount:
                return i,offset-cOffset
            else: cOffset = cOffset + fileCount
        if offset == cOffset:
            return None,None
        raise IndexError("Offset {0} is out of bounds".format(offset))
    
    def getChildAtOffset(self,offset):
        """Return the child containing the file with the given (relative) offset, and the offset of that file relative to the child. This is a convenience-method for getChildren()[getChildIndexAtOffset(offset)[0]]. Confer getChildIndexAtOffset."""
        index,innerOffset = self.getChildIndexAtOffset(offset)
        if index is None:
            return None,None
        else: return self.getChildren()[index],innerOffset


class IndexMixin:
    def index(self,node):
        for i in range(0,len(self.contents)):
            if self.contents[i] == node:
                return i
        raise ValueError("IndexMixin.index: Node {0} is not contained in element {1}.".format(node,self))
        
    def find(self,node):
        for i in range(0,len(self.contents)):
            if self.contents[i] == node:
                return i
        return -1

        
class Element(Node,FilelistMixin,IndexMixin):
    """Base class for elements (files or containers) in playlists, browser, etc.. Contains methods to load tags and contents from the database and to get the path, cover, length etc.."""
    tags = None # tags.Storage to store the tags. None until they are loaded
    contents = None # list of contents. None until they are loaded; [] if this element has no contents
    
    def __init__(self,id,tags=None,contents=None):
        """Initialize this element with the given id, which must be an integer. Optionally you may specify a tags.Storage object holding the tags of this element."""
        assert isinstance(id,int)
        self.id = id
        self.tags = tags
<<<<<<< HEAD
        self.length = None
        self.position = None
=======
        self.contents = contents
    
    def copy(self,contents=-1):
        """Reimplementation of Node.copy: In addition to contents the tags are also not copied by reference. Instead the copy will contain a copy of this node's tags.Storage-instance."""
        newNode = Node.copy(self,contents)
        newNode.tags = self.tags.copy()
        return newNode
>>>>>>> 793ae0a4
        
    def hasChildren(self):
        """Return whether this node has at least one child node or None if it is unknown since the contents are not loaded yet."""
        return self.contents is not None and len(self.contents) > 0
    
    def getChildrenCount(self):
        """Return the number of children or None if it is unknown since the contents are not loaded yet."""
        if self.contents is None:
            return 0
        else: return len(self.contents)
        
    def isFile(self):
        """Return whether this Element holds a file or None if it is unknown since the contents are not loaded yet."""
        if self.contents is None:
            return None
        else: return len(self.contents) == 0
    
    def isContainer(self):
        """Return whether this Element holds a container or None if it is unknown since the contents are not loaded yet."""
        if self.contents is None:
            return None
        else: return len(self.contents) > 0
        
    def getPath(self,refresh=True):
        """Return the path of this Element and cache it for subsequent calls.  If <refresh> is True the cached value must be recomputed. If the element has no path (e.g. containers), a ValueError is raised."""
        if refresh or not hasattr(self,'path'):
            path = db.query("SELECT path FROM files WHERE element_id = {0}".format(self.id)).getSingle()
            if path is None:
                raise ValueError("The element with id {0} has no path. Maybe it is a container.".format(self.id))
            self.path = path
        return self.path
        
    def loadContents(self,recursive=False,table="elements"):
        """Delete the stored contents-list and fetch the contents from the database. You may use the <table>-parameter to restrict the child elements to a specific table: The table with name <table> must contain a column 'id' and this method will only fetch elements which appear in that column. If <recursive> is true loadContents will be called recursively for all child elements."""
        self.contents = []
        result = db.query("""
                SELECT contents.element_id
                FROM contents JOIN {0} ON contents.container_id = {1} AND contents.element_id = {0}.id
                ORDER BY contents.position
                """.format(table,self.id)).getSingleColumn()
        for id in result:
            self.contents.append(Element(id))
            self.contents[-1].parent = self
            
        if recursive:
            for element in self.contents:
                element.loadContents(recursive,table)

    def ensureContentsAreLoaded(self,recursive=False):
        """Load contents if they are not loaded yet."""
        if self.contents is None:
            self.loadContents()
        if recursive:
            for element in self.contents:
                element.loadContents(recursive=True)

    def loadTags(self,recursive=False,tagList=None):
        """Delete the stored indexed tags and load them from the database. If <recursive> is True, all tags from children of this node (recursively) will be loaded, too. If <tagList> is not None only tags in the given list will be loaded (e.g. only title-tags). Note that this method affects only indexed tags!"""
        self.tags = tags.Storage()
        
        if tagList is not None:
            additionalWhereClause = " AND tag_id IN ({0})".format(",".join(str(tag.id) for tag in tagList))
            otherAdditionalWhereClause = " AND tagname IN ({0})".format(",".join(str(tag.name for tag in tagList)))
        else:
            additionalWhereClause = ''
            otherAdditionalWhereClause = ''
        
        result = db.query("""
            SELECT tag_id,value_id 
            FROM tags
            WHERE element_id = {0} {1}
            """.format(self.id,additionalWhereClause))
        for row in result:
            tag = tags.get(row[0])
            value = tag.getValue(row[1])
            if value is None:
                logger.warning("Database is corrupt: Element {0} has a {1}-tag with id {2} but "
                              +"this id does not exist in tag_{1}.".format(self.id,tag.name,row[1]))
                continue
            self.tags[tag].append(value)
        
        # load othertags
        result = db.query("""
            SELECT tagname,value
            FROM othertags
            WHERE element_id = {0} {1}
            """.format(self.id,otherAdditionalWhereClause))
        for row in result:
            tag = tags.get(row[0])
            value = row[1]
            self.tags[tag].append(value)
        if recursive:
            for element in self.contents:
                element.loadTags(recursive,tagList)
    
    def ensureTagsAreLoaded(self,recursive=False):
        """Load indexed tags if they are not loaded yet."""
        if self.tags is None:
            self.loadTags()
        if recursive:
            for element in self.contents:
                element.ensureTagsAreLoaded()
                
    def getOtherTags(self,cache=False):
        """Load the tags which are not indexed from the database and return them. The result will be a tags.Storage mapping tag-names to lists of tag-values. If <cache> is True, the tags will be stored in this Element. Warning: Subsequent calls of this method will return the cached tags only if <cache> is again True."""
        if cache and hasattr(self,'otherTags'):
            return self.otherTags
        result = db.query("SELECT tagname,value FROM othertags WHERE element_id = {0}".format(self.id))
        otherTags = tags.Storage()
        for row in result:
            otherTags[tags.OtherTag(row[0])].append(row[1])
        if cache:
            self.otherTags = otherTags
        return otherTags
<<<<<<< HEAD

=======
            
    def getLength(self,refresh=False):
        """Return the length of this element. If it is a file, the length will be cached for subsequent calls. If <refresh> is True the cached value must be recomputed. If the element is a container, return the sum of the lengths of all its contents.  If the length can't be computed, None is returned. This happens for example if the contents have not yet been loaded."""
        if self.contents is None:
            return None
        if len(self.contents) == 0:
            if refresh or not hasattr(self,'lenght'):
                self.length = db.query("SELECT length FROM files WHERE element_id = {0}".format(self.id)).getSingle()
            return self.length
        else:
            try:
                return sum(element.getLength() for element in self.contents)
            except TypeError: # At least one element does not know its length
                return None
>>>>>>> 793ae0a4
    
    def getPosition(self,refresh=False):
        """Return the position of this element in its current parent (that is the number from the contents-table, not the index of this element in the parent's list of children) and cache it for subsequent calls. If <refresh> is True the cached value must be recomputed. Return None if the element has no parent."""
        if self.parent is None or not isinstance(self.parent,Element): # Without parent, there can't be a position
            return None
        if refresh or not hasattr(self,'position'):
            self.position = db.query("SELECT position FROM contents WHERE container_id = ? AND element_id = ?", 
                                 self.parent.id,self.id).getSingle()
        return self.position
        
    def getParentIds(self,recursive):
        """Return a list containing the ids of all parents of this element from the database. If <recursive> is True all ancestors will be added recursively."""
        newList = list(db.query("SELECT container_id FROM contents WHERE element_id = ?",self.id).getSingleColumn())
        if not recursive:
            return newList
        resultList = newList
        while len(newList) > 0:
            newList = list(db.query("""
                    SELECT container_id
                    FROM contents
                    WHERE element_id IN ({0})
                    """.format(",".join(str(n) for n in newList))).getSingleColumn())
            newList = [id for id in newList if id not in resultList] # Do not add twice
            resultList.extend(newList)
        return resultList
    
    def isAlbum(self):
        return self.isContainer() and not set(self.tags[tags.ALBUM]).isdisjoint(set(self.tags[tags.TITLE]))
        
    def hasAlbumTitle(self,container):
        """Return whether the given container has a title-tag equal to an album-tag of this element. Thus, to check whether <container> is an album of this element, it remains to check that it is a parent (see getParentIds)."""
        for title in container.tags[tags.TITLE]:
            if title in self.tags[tags.ALBUM]:
                return True
        return False

    def isContainedInAlbum(self):
        """Check whether this element is in the current tree-structure contained in an album of itself."""
        if tags.ALBUM in self.tags:
            parent = self.getParent()
            while isinstance(parent,Element):
                if self.hasAlbumTitle(parent):
                    return True
                parent = parent.getParent()
        return False
        
    def getAlbumIds(self):
        """Return the ids of all album-containers of this element."""
        parentIds = self.getParentIds(True)
        albumTitles = self.tags[tags.ALBUM]
        if len(albumTitles) > 0:
            albums = []
            for id in parentIds:
                titles = db.query("""
                    SELECT tag_{0}.value
                    FROM tags JOIN tag_{0} ON tags.value_id = tag_{0}.id
                    WHERE tags.element_id = {1} AND tags.tag_id = {2}
                    """.format(tags.TITLE.name,id,tags.TITLE.id)).getSingleColumn()
                for title in titles:
                    if title in albumTitles:
                        albums.append(id)
            return albums
        else: return []
        
    def getPosition(self):
        import omg.models.playlist as playlistmodels
        if self.parent is None or isinstance(self.parent,playlistmodels.RootNode): # Without parent, there can't be a position
            return None
        if self.position is None:
            self.position = db.query("SELECT position FROM contents WHERE container_id = ? AND element_id = ?", 
                                     self.parent.id,self.id).getSingle()
        return self.position
    
    def getLength(self):
        """Return the length of this element. If it is a container, return the sum of the lengths of all its contents. If the length can't be computed, None is returned. This happens for example if the contents have not been loaded yet."""
        if self.length is None:
            if self.contents is None:
                self.length = None
            if len(self.contents) == 0:
                self.length = db.query("SELECT length FROM files WHERE container_id = {0}".format(self.id)).getSingle()
            else:
                try:
                    self.length = sum(element.getLength() for element in self.contents)
                except TypeError: # At least one element does not know its length
                    self.legnth = None
        return self.length    
    
    def hasCover(self):
        """Return whether this container has a cover."""
        return covers.hasCover(self.id)
        
    def getCover(self,size=None,cache=True):
        """Get this container's cover with <size>x<size> pixels or the large version if <size> is None. If <cache> is True, this method will store the cover in this Element-instance. Warning: Subsequent calls of this method will return the stored cover only if <cache> is again True."""
        if cache:
            try:
                return self._covers[size]
            except AttributeError: pass
            except KeyError: pass
        cover = covers.getCover(self.id,size)
        if cache:
            if not hasattr(self,"_covers"):
                self._covers = {}
            self._covers[size] = cover
        return cover
        
    def delete(self):
        """Deletes the element from the database."""
        if self.isFile():
            queries.delFile(id = self.id)
        else:
            queries.delContainer(self.id)
            
    # Misc
    #====================================================
    def getTitle(self):
        """Convenience method to get the formatted title of this element."""
        from omg.gui import formatter
        return formatter.Formatter(self).title()
    
    def toolTipText(self):
        from omg.gui import formatter
        return formatter.HTMLFormatter(self).detailView()
    
    def __str__(self):
        if self.tags is not None:
            return "<Element {0}>".format(self.getTitle())
        else: return "<Element {0}>".format(self.id)<|MERGE_RESOLUTION|>--- conflicted
+++ resolved
@@ -60,27 +60,27 @@
             return 0
         else: return 1 + self.getParent().getLevel()
 
-<<<<<<< HEAD
-class RootNode(Node):
-    """This class represents a node that is the root of a tree model."""
-    def __init__(self):
-        self.contents = []
-    
-    def getParent(self):
-        return None
-=======
+
     def copy(self,contents=-1): # None is a legal value for contents
         """Return a copy of this node. All attributes will be copied by reference, with the exception of the list of contents. The new node will contain a deep copy of the list of contents. Note that a shallow copy makes no sense, because the parent-attributes have to be adjusted. If you do not want this behaviour, you may specify the parameter <contents> and the contents will be set to that parameter. The parents of all elements of <contents> will be adjusted in this case, too."""
         newNode = copy.copy(self)
         if contents == -1:
-            newNode.contents = [node.copy(True) for node in self.contents]
-        else:
+            newNode.contents = [node.copy() for node in self.contents]
+        else:
+            print(type(contents))
             assert isinstance(contents,list)
             newNode.contents = contents
         for node in newNode.contents:
             node.setParent(newNode)
         return newNode
->>>>>>> 793ae0a4
+
+class RootNode(Node):
+    """This class represents a node that is the root of a tree model."""
+    def __init__(self):
+        self.contents = []
+    
+    def getParent(self):
+        return None
 
 
 # Methods to access the flat playlist: the list of files at the end of the treemodel.
@@ -177,10 +177,6 @@
         assert isinstance(id,int)
         self.id = id
         self.tags = tags
-<<<<<<< HEAD
-        self.length = None
-        self.position = None
-=======
         self.contents = contents
     
     def copy(self,contents=-1):
@@ -188,7 +184,6 @@
         newNode = Node.copy(self,contents)
         newNode.tags = self.tags.copy()
         return newNode
->>>>>>> 793ae0a4
         
     def hasChildren(self):
         """Return whether this node has at least one child node or None if it is unknown since the contents are not loaded yet."""
@@ -303,16 +298,13 @@
         if cache:
             self.otherTags = otherTags
         return otherTags
-<<<<<<< HEAD
-
-=======
             
     def getLength(self,refresh=False):
         """Return the length of this element. If it is a file, the length will be cached for subsequent calls. If <refresh> is True the cached value must be recomputed. If the element is a container, return the sum of the lengths of all its contents.  If the length can't be computed, None is returned. This happens for example if the contents have not yet been loaded."""
         if self.contents is None:
             return None
         if len(self.contents) == 0:
-            if refresh or not hasattr(self,'lenght'):
+            if refresh or not hasattr(self,'length'):
                 self.length = db.query("SELECT length FROM files WHERE element_id = {0}".format(self.id)).getSingle()
             return self.length
         else:
@@ -320,7 +312,6 @@
                 return sum(element.getLength() for element in self.contents)
             except TypeError: # At least one element does not know its length
                 return None
->>>>>>> 793ae0a4
     
     def getPosition(self,refresh=False):
         """Return the position of this element in its current parent (that is the number from the contents-table, not the index of this element in the parent's list of children) and cache it for subsequent calls. If <refresh> is True the cached value must be recomputed. Return None if the element has no parent."""
@@ -384,29 +375,6 @@
                         albums.append(id)
             return albums
         else: return []
-        
-    def getPosition(self):
-        import omg.models.playlist as playlistmodels
-        if self.parent is None or isinstance(self.parent,playlistmodels.RootNode): # Without parent, there can't be a position
-            return None
-        if self.position is None:
-            self.position = db.query("SELECT position FROM contents WHERE container_id = ? AND element_id = ?", 
-                                     self.parent.id,self.id).getSingle()
-        return self.position
-    
-    def getLength(self):
-        """Return the length of this element. If it is a container, return the sum of the lengths of all its contents. If the length can't be computed, None is returned. This happens for example if the contents have not been loaded yet."""
-        if self.length is None:
-            if self.contents is None:
-                self.length = None
-            if len(self.contents) == 0:
-                self.length = db.query("SELECT length FROM files WHERE container_id = {0}".format(self.id)).getSingle()
-            else:
-                try:
-                    self.length = sum(element.getLength() for element in self.contents)
-                except TypeError: # At least one element does not know its length
-                    self.legnth = None
-        return self.length    
     
     def hasCover(self):
         """Return whether this container has a cover."""
