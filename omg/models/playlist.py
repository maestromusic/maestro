--- conflicted
+++ resolved
@@ -19,7 +19,6 @@
 db = database.get()
 logger = logging.getLogger("omg.models.playlist")
 
-<<<<<<< HEAD
 class PlaylistElement(Element):
     def __init__(self,id,contents,tags = None):
         Element.__init__(self,id)
@@ -28,9 +27,6 @@
             self.tags = tags
         else: self.loadTags()
     
-
-=======
->>>>>>> 793ae0a4
 
 class Playlist(rootedtreemodel.RootedTreeModel):
     # List of all paths of songs in the playlist. Used for fast synchronization with MPD.
