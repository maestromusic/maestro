--- conflicted
+++ resolved
@@ -21,14 +21,8 @@
 from PyQt4 import QtCore, QtGui
 from PyQt4.QtCore import Qt
 
-<<<<<<< HEAD
 from .. import database as db, models, config, utils, logging, modify, models
 from . import wrappertreemodel, treebuilder, levels
-=======
-from .. import database as db, models, config, utils, logging, modify
-from ..models import levels
-from . import rootedtreemodel, treebuilder
->>>>>>> 1ba19cc6
 
 logger = logging.getLogger(__name__)
 
@@ -38,11 +32,8 @@
 
     def __init__(self, backend=None):
         """Initialize with an empty playlist."""
-<<<<<<< HEAD
-        super().__init__(models.RootNode(self),levels.real)
-=======
-        super().__init__(root = models.RootNode(self))
->>>>>>> 1ba19cc6
+        super().__init__(levels.real)
+
         self.backend = backend
         self.current = None
          # self.current and all of its parents. The delegate draws an arrow in front of these nodes
@@ -75,7 +66,6 @@
             self.currentlyPlayingNodes.append(parent)
             parent = parent.parent
         
-<<<<<<< HEAD
         # Emit events for nodes whose state changed
         for node in oldPlayingNodes:
             if node not in self.currentlyPlayingNodes:
@@ -86,25 +76,6 @@
             if node not in oldPlayingNodes:
                 index = self.getIndex(node)
                 self.dataChanged.emit(index,index)
-=======
-    def _rebuild(self, paths):
-        self.beginResetModel()
-        elements = []
-        for path in paths:
-            elements.append(levels.real.get(path))
-        elements = self.restructure(elements)
-        self.root.setContents(elements)
-        self.endResetModel()
-    
-    def updateFromPathList(self, paths):
-        for path,file in itertools.zip_longest(paths, self.root.getAllFiles()):
-            if path is None or file is None:
-                self._rebuild(paths)
-                return
-            if path != file.path:
-                self._rebuild(paths)
-                return 
->>>>>>> 1ba19cc6
 
     def _buildWrappersFromPaths(self,paths):
         """Build wrappers for the given paths and if possible add containers. In other words: convert a flat
