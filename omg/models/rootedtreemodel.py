# -*- coding: utf-8 -*-
# OMG Music Manager  -  http://omg.mathematik.uni-kl.de
# Copyright (C) 2009-2011 Martin Altmayer, Michael Helmling
#
# This program is free software: you can redistribute it and/or modify
# it under the terms of the GNU General Public License as published by
# the Free Software Foundation, either version 3 of the License, or
# (at your option) any later version.
#
# This program is distributed in the hope that it will be useful,
# but WITHOUT ANY WARRANTY; without even the implied warranty of
# MERCHANTABILITY or FITNESS FOR A PARTICULAR PURPOSE.  See the
# GNU General Public License for more details.
# 
# You should have received a copy of the GNU General Public License
# along with this program.  If not, see <http://www.gnu.org/licenses/>.
#

from PyQt4 import QtCore, QtGui
from PyQt4.QtCore import Qt

from . import Node, Wrapper, ContentList, mimedata
from .. import logging, config, modify, utils, tags as tagsModule
from . import levels, Container
from ..modify import treeactions
logger = logging.getLogger(__name__)


class ChangeRootCommand(QtGui.QUndoCommand):
    def __init__(self, model, old, new, text = "<change root>"):
        super().__init__()
        self.model = model
        self.old = old
        self.new = new
        self.setText(text)
        
    def redo(self):
        logger.debug("change root: {} --> {}".format(self.old, self.new))
        self.model.changeContents(QtCore.QModelIndex(), self.new )
        
    def undo(self):
        logger.debug("change root: {} --> {}".format(self.new, self.old))
        self.model.changeContents(QtCore.QModelIndex(), self.old )
        

class MergeCommand(QtGui.QUndoCommand):
    """Merge creates a new container between *parent* and the children at the given *indices*.
    Those child elements will be removed from *parent* and instead inserted as children of
    the new container at indices[0]. The new container will contain all tags that are equal in
    all of its new children; its TITLE tag will be set to *newTitle*.
    
    removeString defines what to remove from the titles of the elements that are moved below the
    new container; this will usually be similar to *newTitle* plus possibly some punctutaion.
    If *adjustPositions* is True, the positions of items that are *not* removed are decreased
    to fill the gaps arising from moved elements.
    Example: Consider the following setting of an album containing a Sonata: 
    
    * parent
    |- pos1: child0 (title = Sonata Nr. 5: Allegro)
    |- pos2: child1 (tilte = Sonata Nr. 5: Adagio)
    |- pos3: child2 (title = Sonata Nr. 5: Finale. Presto)
    |- pos4: child3 (title = Nocturne Op. 13/37)
    |- pos5: child4 (title = Prelude BWV 42)
    
    After a call to merge with *indices=(0,1,2)*, *newTitle='Sonata Nr. 5'*, *removeString='Sonata Nr. 5: '*,
    *adjustPositions = True* the layout would be:
    
    * parent
    |- * pos1: new container (title = Sonata Nr. 5)
       |- pos1: child0 (title = Allegro)
       |- pos2: child1 (title = Adagio)
       |- pos3: child2 (title = Finale. Presto)
    |- pos2: child3 (title = Nocturne Op. 13/37)
    |- pos3: child4 (title = Prelude BWV 42)
    """ 
    def __init__(self, level, parent, indices, newTitle, removeString, adjustPositions):
        
        super().__init__()
        self.insertIndex = indices[0] # where the new container will live
        self.level = level
        self.newTitle = newTitle
        self.tagChanges = {}
        self.parentChanges = {} # maps child id to (position under old parent, position under new container) tuples
        self.positionChanges = {}
        def recordTagChanges(element):
            if tagsModule.TITLE in element.tags:
                tagCopy = element.tags.copy()
                tagCopy[tagsModule.TITLE] = [ t.replace(removeString, '') for t in tagCopy[tagsModule.TITLE]]
                self.tagChanges[id] = tagsModule.TagDifference(element.tags, tagCopy)
        if isinstance(parent, Wrapper):
            self.elementParent = True
            self.insertPosition = parent.element.contents[self.insertIndex][1]
            
            self.parentID = parent.element.id
            
            for index, (position, id) in enumerate(parent.element.contents.items()):
                element = level.get(id)
                if index in indices:
                    self.parentChanges[id] = (position, len(self.parentChanges) + 1)
                    recordTagChanges(element)
                elif adjustPositions and len(self.parentChanges) > 1:
                    self.positionChanges[id] = (position, position - len(self.parentChanges) + 1)
                    
        else:
            self.elementParent = False
            for index, wrapper in enumerate(parent.contents):
                id = wrapper.element.id
                element = level.get(id)
                if index in indices:
                    self.parentChanges[id] = (index, len(self.parentChanges) + 1)
                    recordTagChanges(element)
            
    
    def redo(self):
        if not hasattr(self, "containerID"):
            self.containerID = levels.createTId()
        container = Container(self.level, self.containerID, major = False)
        elements = []
        self.level.elements[self.containerID] = container
        if self.elementParent:
            parent = self.level.get(self.parentID)
            
        for id, (oldPos, newPos) in self.parentChanges.items():
            element = self.level.get(id)
            if self.elementParent:
                parent.contents.remove(pos = oldPos)
                element.parents.remove(self.parentID)
            element.parents.append(self.containerID)
            container.contents.insert(newPos, id)
            elements.append(element)
            if id in self.tagChanges:
                self.tagChanges[id].apply(element.tags)
        
        if self.elementParent:
            parent.contents.insert(self.insertPosition, self.containerID)
        for id, (oldPos, newPos) in sorted(self.positionChanges.items()):
            element = self.level.get(id)
            parent.contents.positions[parent.contents.positions.index(oldPos)] = newPos
        if self.level is levels.real:
            modify.real.changeTags(self.tagChanges)
        container.tags = tagsModule.findCommonTags(elements)
        container.tags[tagsModule.TITLE] = [self.newTitle]
        self.level.emitEvent(dataIds = list(self.positionChanges.keys()),
                             contentIds = [self.containerID, self.parentID] if self.elementParent else [self.containerID])
                  
    def undo(self):
        if self.elementParent:
            parent = self.level.get(self.parentID)
            del parent.contents[self.insertIndex]
            for id, (oldPos, newPos) in self.positionChanges.items():
                element = self.level.get(id)
                parent.contents.positions[parent.contents.positions.index(newPos)] = oldPos
        for id, (oldPos, newPos) in self.parentChanges.items():
            element = self.level.get(id)
            if self.elementParent:
                parent.contents.insert(oldPos, id)
                element.parents.append(self.parentID)
            element.parents.remove(self.containerID)
            if id in self.tagChanges:
                self.tagChanges[id].revert(element.tags)
        if self.level is levels.real:
            modify.real.changeTags(self.tagChanges, reverse = True)
        del self.level.elements[self.containerID]
        self.level.emitEvent(dataIds = list(self.positionChanges.keys()),
                             contentIds = [self.parentID] if self.elementParent else [])
        
    
class ClearTreeAction(treeactions.TreeAction):
    """This action clears a tree model using a simple ChangeRootCommand."""
    
    def __init__(self, parent):
        super().__init__(parent, shortcut = "Shift+Del")
        self.setIcon(utils.getIcon("clear_playlist.png"))
        self.setText(self.tr('clear'))
    
    def initialize(self):
        self.setEnabled(self.parent().model().root.getContentsCount() > 0)
    
    def doAction(self):
        model = self.parent().model()
        modify.stack.push(ChangeRootCommand(model,
                                      [node.element.id for node in model.root.contents],
                                      [],
                                      self.tr('clear view')))

class CommitTreeAction(treeactions.TreeAction):
    
    def __init__(self, parent):
        super().__init__(parent, shortcut = "Shift+Enter")
        self.setIcon(QtGui.qApp.style().standardIcon(QtGui.QStyle.SP_DialogSaveButton))
        self.setText(self.tr('commit this tree'))
        
    def initialize(self):
        self.setEnabled(len(self.parent().model().root.contents) > 0)
        
    def doAction(self):
        from . import levels
        model = self.parent().model()
        ids = set(n.element.id for n in self.parent().model().root.contents)
        modify.stack.push(levels.CommitCommand(model.level, ids, self.tr("Commit editor")))
        
class RootedTreeModel(QtCore.QAbstractItemModel):
    """The RootedTreeModel subclasses QAbstractItemModel to create a simple model for QTreeViews. It has one
    root node which is not considered part of the data of this model (and is not displayed by QTreeViews).
    Nodes in a RootedTreeModel may have every type, but must implement the following methods:
    
        - hasChildren(): return if a node has children
        - getChildrenCount(): return the number of children of the node
        - getChildren(): return the list of children of the node
        - getParent(): return the node's parent. The root-node's getParent-method must return None.
        
    The hasChildren-method allows to implement nodes that don't calculate the number of children until the
    node is expanded the first time.
    """
<<<<<<< HEAD
    def __init__(self,root=None, level = None):
=======
    
    def __init__(self,level, root=None):
        """Initialize a new RootedTreeModel. Optionally you can specify the root of the model."""
>>>>>>> 1ba19cc6
        QtCore.QAbstractItemModel.__init__(self)
        self.root = root
        self.level = level
        if level is not None:
            level.changed.connect(self.levelChanged)
    
    def getRoot(self):
        """Return the root node of this model."""
        return self.root
        
    def setRoot(self,root):
        """Set the root of this model to *root* and reset (QTreeViews using this model will be reset, too)."""
        self.root = root
        self.reset()
    
    def clear(self):
        self.beginResetModel()
        self.root.contents = []
        self.endResetModel()
        
    def data(self,index,role=Qt.EditRole):
        if not index.isValid():
            if role == Qt.EditRole:
                return self.root
            else:
                return None
        if role == Qt.DisplayRole:
            return str(index.internalPointer())
        if role == Qt.EditRole:
            return index.internalPointer()
        if role == Qt.ToolTipRole:
            return self.toolTipText(index)
        return None
    
    def mimeTypes(self):
        return (config.options.gui.mime,"text/uri-list")
    
    def mimeData(self,indexes):
        return mimedata.MimeData.fromIndexes(self,indexes)
    
    def toolTipText(self, index):
        if index:
            node = index.internalPointer()
            if hasattr(node, "toolTipText"):
                return node.toolTipText()
            else:
                return str(node)
            
    def hasChildren(self,index):
        if not index.isValid():
            if self.root is None:
                return False
            else: return self.root.hasContents()
        else: return self.data(index).hasContents()
        
    def rowCount(self,parent):
        if parent.column() > 0:
            return 0
        if not parent.isValid():
            if self.root is None:
                return 0
            return self.root.getContentsCount()
        else: return self.data(parent).getContentsCount()

    def columnCount(self,parent):
        return 1
    
    def parent(self,index):
        if not index.isValid():
            return QtCore.QModelIndex()
        child = index.internalPointer()
        parent = child.parent
        # This method should never be called on the root-node because it is not displayed in the treeview.
        assert parent is not None
        if parent == self.root:
            return QtCore.QModelIndex()
        else: return self.getIndex(parent)
    
    def index(self,row,column,parent):
        if not self.hasIndex(row,column,parent): # Check if parent has a child at the given row and column
            return QtCore.QModelIndex()
        if not parent.isValid():
            parent = self.root
        else:
            parent = parent.internalPointer()
        child = parent.contents[row]
        return self.createIndex(row,column,child)
        
    def flags(self,index):
        if not index.isValid(): 
            # may happen during drag and drop
            # http://doc.trolltech.com/4.4/model-view-dnd.html#enabling-drag-and-drop-for-items
            return Qt.ItemIsEnabled;
        else: return Qt.ItemIsEnabled | Qt.ItemIsSelectable
    
    def createIndex(self,row,column,internalPointer):
        if not isinstance(internalPointer,Node):
            raise TypeError("Internal pointers in a RootedTreeModel must be subclasses of Node, but got {}"
                               .format(type(internalPointer)))
        return QtCore.QAbstractItemModel.createIndex(self,row,column,internalPointer)
        
    def getIndex(self,node):
        """Return the (Qt)-index of the given node. If *node* is the root of this model, return an invalid
        QModelIndex."""
        if node == self.root:
            return QtCore.QModelIndex()

        parent = node.parent
        try:
            parent.index(node)
        except ValueError:
            raise RuntimeError("Cannot create an index for node {} because ".format(node)
                               + "it is not contained in its alleged parent {}.".format(parent))
            
        return self.createIndex(parent.index(node),0,node)     

    def getAllNodes(self, skipSelf = False):
        """Generator which will return all nodes contained in the tree in depth-first-manner."""
        return self.root.getAllNodes(skipSelf)
    
    def breadthFirstTraversal(self):
        """Generator which will return all nodes contained in the tree in breadth-first-manner."""
        # Warning: The autoLoad feature of BrowserModel depends on some implementation details of this method.
        # (the problem is that CriterionNodes load their contents during the bfs.)
        queue = [self.root]
        while len(queue) > 0:
            node = queue.pop(0)
            for child in node.getContents():
                if child.hasContents():
                    queue.append(child)
                yield child
                
    def changeContents(self, index, new):
        parent = self.data(index, Qt.EditRole)
        old = [ node.element.id for node in parent.contents ]
        if isinstance(new, ContentList):
            newP = new.positions
            new = new.ids
        else:
            newP = None
        i = 0
        while i < len(new):
            id = new[i]
            try:
                existingIndex = old.index(id)
                if existingIndex > 0:
                    self.removeContents(index, i, i + existingIndex - 1)
                del old[:existingIndex+1]
                if newP and newP[i] != parent.contents[i].position:
                    parent.contents[i].position = newP[i]
                    index = self.getIndex(parent.contents[i])
                    self.dataChanged.emit(index, index)
                i += 1
            except ValueError:
                insertStart = i
                insertNum = 1
                i += 1
                while id not in old and i < len(new):
                    id = new[i]
                    insertNum += 1
                    i += 1
                self.insertContents(index, insertStart, new[insertStart:insertStart+insertNum],
                                    newP[insertStart:insertStart+insertNum] if newP else None)
        if len(old) > 0:
            self.removeContents(index, i, i + len(old) - 1)
    
    def removeContents(self, index, first, last):
        self.beginRemoveRows(index, first, last)
        del self.data(index, Qt.EditRole).contents[first:last+1]
        self.endRemoveRows()
        
    def insertContents(self, index, position, ids, positions = None):
        self.beginInsertRows(index, position, position + len(ids) - 1)
        wrappers = [Wrapper(self.level.get(id)) for id in ids]
        if positions:
            for pos, wrap in zip(positions, wrappers):
                wrap.position = pos
        for wrapper in wrappers:
            wrapper.loadContents(recursive = True)
        self.data(index, Qt.EditRole).insertContents(position, wrappers) 
        self.endInsertRows()
        
    def levelChanged(self, event):
        dataIds = event.dataIds
        contentIds = event.contentIds
        for node, contents in utils.walk(self.root):
            if isinstance(node, Wrapper):
                if node.element.id in dataIds:
                    self.dataChanged.emit(self.getIndex(node), self.getIndex(node))
                if node.element.id in contentIds:
                    self.changeContents(self.getIndex(node), self.level.get(node.element.id).contents)
                    contents[:] = [wrapper for wrapper in contents if wrapper in node.contents ]
            <|MERGE_RESOLUTION|>--- conflicted
+++ resolved
@@ -212,18 +212,12 @@
     The hasChildren-method allows to implement nodes that don't calculate the number of children until the
     node is expanded the first time.
     """
-<<<<<<< HEAD
-    def __init__(self,root=None, level = None):
-=======
-    
-    def __init__(self,level, root=None):
-        """Initialize a new RootedTreeModel. Optionally you can specify the root of the model."""
->>>>>>> 1ba19cc6
+    def __init__(self,level = None,root=None):
         QtCore.QAbstractItemModel.__init__(self)
         self.root = root
         self.level = level
         if level is not None:
-            level.changed.connect(self.levelChanged)
+            level.changed.connect(self._handleLevelChanged)
     
     def getRoot(self):
         """Return the root node of this model."""
@@ -401,7 +395,7 @@
         self.data(index, Qt.EditRole).insertContents(position, wrappers) 
         self.endInsertRows()
         
-    def levelChanged(self, event):
+    def _handleLevelChanged(self, event):
         dataIds = event.dataIds
         contentIds = event.contentIds
         for node, contents in utils.walk(self.root):
