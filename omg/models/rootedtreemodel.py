--- conflicted
+++ resolved
@@ -90,11 +90,7 @@
     
     def createIndex(self,row,column,internalPointer):
         if not isinstance(internalPointer,Node):
-<<<<<<< HEAD
             raise TypeError("Internal pointers in a RootedTreeModel must be subclasses of Node, but got {}".format(type(internalPointer)))
-=======
-            raise TypeError("Internal pointers in a RootedTreeModel must be subclasses of Node not {0}".format(type(internalPoiner)))
->>>>>>> abdb94d3
         return QtCore.QAbstractItemModel.createIndex(self,row,column,internalPointer)
         
     def getIndex(self,node):
