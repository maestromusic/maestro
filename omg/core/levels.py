# -*- coding: utf-8 -*-
# OMG Music Manager  -  http://omg.mathematik.uni-kl.de
# Copyright (C) 2009-2012 Martin Altmayer, Michael Helmling
#
# This program is free software: you can redistribute it and/or modify
# it under the terms of the GNU General Public License as published by
# the Free Software Foundation, either version 3 of the License, or
# (at your option) any later version.
#
# This program is distributed in the hope that it will be useful,
# but WITHOUT ANY WARRANTY; without even the implied warranty of
# MERCHANTABILITY or FITNESS FOR A PARTICULAR PURPOSE.  See the
# GNU General Public License for more details.
# 
# You should have received a copy of the GNU General Public License
# along with this program.  If not, see <http://www.gnu.org/licenses/>.
#

import collections, numbers, weakref

from PyQt4 import QtCore, QtGui
from PyQt4.QtCore import Qt

from . import data, tags, flags
from .elements import File, Container
from .nodes import Wrapper
from .. import application, filebackends, database as db, config, logging
from ..database import write as dbwrite


allLevels = weakref.WeakSet()
real = None
editor = None
translate = QtCore.QCoreApplication.translate
logger = logging.getLogger(__name__)


def init():
    global real,editor
    real = RealLevel()
    editor = Level("EDITOR", parent=real)
    

class ElementGetError(RuntimeError):
    """Error indicating that an element failed to be loaded by some level."""
    pass

class TagWriteError(RuntimeError):
    """An error that is raised when writing tags to disk fails."""
    
    def __init__(self, url, problems=None):
        super().__init__("Error writing tags of {}".format(url))
        self.url = url
        self.problems = problems
        
    def displayMessage(self):
        from ..gui import dialogs
        title = translate(__name__, "Error saving tags")
        msg1 = translate(__name__, "Could not write tags of file {}:\n").format(self.url)
        msgReadonly = translate(__name__, "File is readonly")
        msgProblem = translate(__name__, "Tags '{}' not supported by format").format(self.problems)
        dialogs.warning(title, msg1 + (msgReadonly if self.problems is None else msgProblem))

class RenameFilesError(RuntimeError):
    """An error that is raised when renaming files fails."""
    
    def __init__(self, oldUrl, newUrl, message):
        super().__init__("Error renaming '{}' to '{}': '{}'".format(oldUrl, newUrl, message))
        self.oldUrl = oldUrl
        self.newUrl = newUrl
        self.message = message
        
    def displayMessage(self):
        from ..gui import dialogs
        title = translate(__name__, "Error renaming file")
        msg = translate(__name__, "Could not rename '{}' to '{}':\n"
                                  "{}".format(self.oldUrl, self.newUrl, self.message))
        dialogs.warning(title, msg)


class ConsistencyError(RuntimeError):
    """Error signaling a consistency violation of element data."""
    pass

class ElementChangedEvent(application.ChangeEvent):
    #TODO comment
    def __init__(self,dataIds=None,contentIds=None):
        super().__init__()
        if dataIds is None:
            self.dataIds = []
        else: self.dataIds = dataIds
        if contentIds is None:
            self.contentIds = []
        else: self.contentIds = contentIds


class Level(QtCore.QObject):
    """A collection of elements corresponding to a specific state.
    
    A level consists of a consistent set of elements: All children of an element in a level must
    also be contained in the level.
    The "same" element (i.e. element with the same ID) might be present in different levels with
    different states (different tags, flags, contents, ...). Via the concept of a parent level,
    these are connected. The topmost levels is the "real" level reflecting the state of the
    database and the filesystem. Child levels can commit their changes into the parent level and
    load new elements from there.
    A level offers undo-aware methods to alter elements as well as content relations. The according
    bare methods not handling undo/redo are marked by a leading underscore.
    If elements change in a level, its signal *changed* is emitted.
    """ 

    """Signal that is emitted if something changes on this level."""
    changed = QtCore.pyqtSignal(application.ChangeEvent)

    def __init__(self, name, parent, stack=None):
        """Create a level named *name* with parent *parent* and an optional undo stack.
        
        If no undo stack is given, the main application.stack will be used.
        """
        super().__init__()
        allLevels.add(self)
        self.name = name
        self.parent = parent
        self.elements = {}
        self.stack = stack if stack is not None else application.stack

        if config.options.misc.debug_events:
            def _debugAll(event):
                logger.debug("EVENT[{}]: {}".format(self.name,str(event)))
            self.changed.connect(_debugAll)
        
    def emitEvent(self, dataIds=None, contentIds=None):
        """Simple shortcut to emit an event."""
<<<<<<< HEAD
        if not application.stack.delayEvents():
            self.changed.emit(ElementChangedEvent(dataIds,contentIds))
        else: application.stack.addEvent(self.changed,ElementChangedEvent(dataIds,contentIds))
    
    @staticmethod  
    def _changeId(old, new):
        """Change the id of some element from *old* to *new* in ALL levels.
        
        This should only be called from within appropriate UndoCommands, and only if "old in self"
        is True. Takes care of contents and parents, too.
        """
        for level in allLevels:
            if old not in level:
                continue
            elem = level.elements[old]
            del level.elements[old]
            elem.id = new
            level.elements[new] = elem
            for parentID in elem.parents:
                parentContents = level.elements[parentID].contents
                parentContents.ids[:] = [ new if id == old else id for id in parentContents.ids ]
            if elem.isContainer():
                for childID in elem.contents.ids:
                    if childID in level.elements:
                        level.elements[childID].parents = [ new if id == old else old
                                                          for id in level.elements[childID].parents ]
        if old in tIdManager.tIdToUrl:
            url = tIdManager.tIdToUrl[new] = tIdManager.tIdToUrl[old]
            del tIdManager.tIdToUrl[old]
            tIdManager.urlToTId[url] = new
    
=======
        self.changed.emit(ElementChangedEvent(dataIds,contentIds))

>>>>>>> adc51b88
    @staticmethod  
    def _changeId(old, new):
        """Change the id of some element from *old* to *new* in ALL levels.
        
        This should only be called from within appropriate UndoCommands, and only if "old in self"
        is True. Takes care of contents and parents, too.
        """
        for level in allLevels:
            if old not in level:
                continue
            elem = level.elements[old]
            del level.elements[old]
            elem.id = new
            level.elements[new] = elem
            for parentID in elem.parents:
                parentContents = level.elements[parentID].contents
                parentContents.ids[:] = [ new if id == old else id for id in parentContents.ids ]
            if elem.isContainer():
                for childID in elem.contents.ids:
                    if childID in level.elements:
                        level.elements[childID].parents = [ new if id == old else old
                                                          for id in level.elements[childID].parents ]
        if old in tIdManager.tIdToUrl:
            url = tIdManager.tIdToUrl[new] = tIdManager.tIdToUrl[old]
            del tIdManager.tIdToUrl[old]
            tIdManager.urlToTId[url] = new
    
    def get(self, param):
        """Return the element determined by *param*. Load it if necessary.
        
        *param* may be either the id or, in case of files, the path.
        """
        if not isinstance(param,int):
            if not isinstance(param, filebackends.BackendURL):
                print('what is this? {}'.format(param))
            param = idFromUrl(param)
        if param not in self.elements:
            self.parent.loadIntoChild([param],self)
        return self.elements[param]
    
    def getFromIds(self, ids):
        """Load all elements given by the list of ids *ids* into this level and return them."""
        notFound = []
        for id in ids:
            if id not in self.elements:
                notFound.append(id)
        self.parent.loadIntoChild(notFound, self)
        return [self.elements[id] for id in ids]
                
    def getFromUrls(self, urls):
        """Convenience method: load elements for the given urls and return them."""
        ids = [ idFromUrl(url) for url in urls ]
        return self.getFromIds(ids)
    
    def loadIntoChild(self, ids, child):
        """Load all elements given by the list of ids *ids* into the level *child*.
        
        This method does not check whether elements are already loaded in the child. Note that
        elements are *not* loaded into the *self* level if they were not contained there before.
        """
        notFound = []
        for id in ids:
            if id in self.elements:
                child.elements[id] = self.elements[id].copy()
                child.elements[id].level = child
            else: notFound.append(id)
        self.parent.loadIntoChild(notFound, self)
        
    def __contains__(self, arg):
        """Returns if the given element is loaded in this level.
        
        *arg* may be either an ID or a path. Note that if the element could be loaded from the
        parent but is not contained in this level, then *False* is returned.
        """
        if not isinstance(arg, int):
            try:
                arg = idFromUrl(arg, create=False)
            except KeyError:
                #  no id for that path -> element can not be contained
                return False
        return (arg in self.elements)
    
    def children(self, spec):
        """Returns a set of (recursively) all children of one or more elements.
        
        *spec* may be a single element, a list of elements, a single ID or a list of IDs.
        """
        if isinstance(spec, collections.Iterable):
            spec = list(spec)
            if len(spec) == 0:
                return set()
            if isinstance(spec[0], numbers.Integral):
                spec = [self.get(id) for id in spec]
            return set.union(*(self.children(element) for element in spec))
        if isinstance(spec, numbers.Integral):
            spec = self.get(spec)
        if spec.isFile():
            return set( (spec, ) )
        else:
            return set.union(set( (spec, ) ),
                             *(self.children(childId) for childId in spec.contents.ids))
    
    def files(self):
        """Return a generator of all files in this level."""
        return ( elem for elem in self.elements.values() if elem.isFile() )
 
    def subLevel(self, elements, name):
        """Return a child level of *self* containing copies of the given *elements* and
        named *name*.
        """
        level = Level(name, self)
        level.getFromIds([elem.id for elem in self.children(elements)])
        return level
    
    def createWrappers(self, wrapperString, createFunc=None):
        """Create a wrapper tree containing elements of this level and return its root node.
        
        *wrapperString* must be a string like   "X[A[A1,A2],B[B1,B2]],Z"
        where the identifiers must be names of existing elements of this level. This method does not check
        whether the given structure is valid.
        
        Often it is necessary to have references to some of the wrappers in the tree. For this reason
        this method accepts names of wrappers as optional arguments. It will then return a tuple consisting
        of the usual result (as above) and the wrappers with the given names (do not use this if there is
        more than one wrapper with the same name).
        """  
        roots = []
        currentWrapper = None
        currentList = roots
        
        def _getTokens(s):
            """Helper: Yield each token of *s*."""
            # s should be a string like "A,B[B1,B2],C[C1[C11,C12],C2],D"
            last = 0
            i = 0
            while i < len(s):
                if s[i] in (',','[',']'):
                    if last != i:
                        yield s[last:i]
                    last = i+1
                    yield s[i]
                i += 1
            if last != i:
                yield s[last:i]

        for token in _getTokens(wrapperString):
            #print("Token: {}".format(token))
            if token == ',':
                continue
            if token == '[':
                currentWrapper = currentList[-1]
                currentList = currentWrapper.contents
            elif token == ']':
                currentWrapper = currentWrapper.parent
                if currentWrapper is None:
                    currentList = roots
                else: currentList = currentWrapper.contents
            else:
                if createFunc is None:
                    element = self.get(int(token))
                    wrapper = Wrapper(element)
                    if currentWrapper is not None:
                        assert currentWrapper.element.id in wrapper.element.parents
                        wrapper.parent = currentWrapper
                else: wrapper = createFunc(currentWrapper,token)
                currentList.append(wrapper)
        return roots

    # ===========================================================================
    # The following functions provide undo-aware implementations of level changes
    # ===========================================================================
    
    def insertContents(self, parent, index, elements):
        """Undoably insert elements into a parent container.
        
        *parent* is the container in which to insert the elements *elements*. The insert index
        (not position) is given by *index*; the position is automatically determined, and
        subsequent elements' positions are shifted if necessary.
        """
        from . import commands
        self.stack.beginMacro(self.tr("insert"))
        if len(parent.contents) > index:
            #  need to alter positions of subsequent elements
            firstPos = 1 if index == 0 else parent.contents.positions[index-1]+1
            lastPosition = firstPos + len(elements) - 1
            shift = lastPosition - parent.contents.positions[index] + 1
            if shift > 0:
                posCom = commands.ChangePositionsCommand(self, parent,
                                                         parent.contents.positions[index:],
                                                         shift)
                self.stack.push(posCom)
        insertCom = commands.InsertElementsCommand(self, parent, index, elements)
        self.stack.push(insertCom)
        self.stack.endMacro()
        
    def removeContents(self, parent, positions=None, indexes=None):
        """Undoably remove contents under the container *parent*.
        
        The elements to remove may be given either by specifying their *positions* or
        *indexes*.        
        If there are subsequent elements behind the deleted ones, their positions will be
        diminished so that no gap results.
        """
        from . import commands
        if positions is None:
            positions = [ parent.contents.positions[i] for i in indexes ]
        positions = sorted(positions)
        
        lastRemovePosition = positions[-1]
        lastRemoveIndex = parent.contents.positions.index(lastRemovePosition)
        shiftPositions = None
        if len(parent.contents) > lastRemoveIndex+1 \
                and parent.contents.positions[lastRemoveIndex+1] == positions[-1] + 1:
            shiftPositions = parent.contents.positions[lastRemoveIndex+1:]
            for i in range(1, len(positions)+1):
                if positions[-i] == parent.contents.positions[lastRemoveIndex+1-i]:
                    shift = -i
                else:
                    break
        self.stack.beginMacro(self.tr("remove"))
        removeCommand = commands.RemoveElementsCommand(self, parent, positions)
        self.stack.push(removeCommand)
        if shiftPositions is not None:
            posCommand = commands.ChangePositionsCommand(self, parent, shiftPositions, shift)
            self.stack.push(posCommand)
        self.stack.endMacro()
    
    def changeTags(self, changes):
        from . import commands
        self.stack.push(commands.ChangeTagsCommand(self, changes))
    
    def changeFlags(self, changes):
        from . import commands
        self.stack.push(commands.ChangeFlagsCommand(self, changes))
    
    def changeData(self, changes):
        from . import commands
        self.stack.push(commands.ChangeDataCommand(self, changes))
    
    def renameFiles(self, renamings):
        from . import commands
        self.stack.push(commands.RenameFilesCommand(self, renamings))
        
    def setCovers(self, coverDict):
        """Set the covers for one or more elements.
        
        The action can be undone. *coverDict* must be a dict mapping elements to either
        a cover path or a QPixmap or None.
        """
        from . import covers
        self.stack.push(covers.CoverUndoCommand(self, coverDict))
    
    def setMajorFlags(self, elemToMajor):
        """Set the major flags of one or more containers.
        
        The action can be undone. *elemToMajor* maps elements to boolean values indicating the
        desired major state.
        """
        from . import commands
        self.stack.push(commands.ChangeMajorFlagCommand(self, elemToMajor))
    
    def commit(self, elements=None):
        """Undoably commit given *ids* (or everything, if not specified) into the parent level.
        """
        from . import commands
        self.stack.beginMacro('commit')
        if elements is None:
            elements = list(self.elements.values())
        else:
            elements = self.children(elements)

        if self.parent is real:
            try:
                #  files with neg. ID that exist in DB (due to playlist loads) suck ... get rid of them
                # quickly by putting them into DB.
                tempFilesInReal = [real.get(elem.id) for elem in elements if elem.id < 0 and elem.id in real]
                newFiles = [elem for elem in elements if elem.id < 0 and elem.isFile() and elem.id not in real]
                newElements = newFiles + [elem for elem in elements if elem.isContainer() and elem.id < 0]
                oldElements = [elem for elem in elements if elem not in newElements]
                if len(tempFilesInReal) > 0:
                    self.stack.push(commands.CreateDBElementsCommand(tempFilesInReal, newInLevel=False))
                if len(newFiles) > 0:
                    real.setFileTagsAndRename(newFiles)
                if len(newElements) > 0:
                    self.stack.push(commands.CreateDBElementsCommand(newElements, newInLevel=True))
                db.transaction()
            except (TagWriteError, OSError) as e:
                self.stack.endMacro()
                self.stack.undo()
                raise e
        else:
            newElements = [elem for elem in elements if elem.id not in self.parent.elements ]
            oldElements = [elem for elem in elements if elem not in newElements]
            self.parent.copyElements(newElements)
        tagChanges = {}
        for oldEl in oldElements:
            inParent = self.parent.get(oldEl.id)
            if oldEl.flags != inParent.flags:
                self.parent.changeFlags({inParent : flags.FlagDifference(inParent.flags, oldEl.flags)})
            if oldEl.tags != inParent.tags:
                #self.parent.changeTags({inParent : tags.TagDifference(inParent.tags, oldEl.tags)})
                tagChanges[inParent] = tags.TagDifference(inParent.tags, oldEl.tags)
            if oldEl.data != inParent.data:
                self.parent.changeData({inParent : data.DataDifference(inParent.data, oldEl.data)})
            if oldEl.isContainer():
                if oldEl.major != inParent.major:
                    self.parent.setMajorFlags({inParent: oldEl.major})
            else:
                if oldEl.url != inParent.url:
                    self.parent.renameFiles( {inParent:(inParent.url, oldEl.url)} )
        if len(tagChanges) > 0:
            self.parent.changeTags(tagChanges)
        if self.parent is real:
            db.commit()
        self.stack.endMacro()
            
    def copyElements(self, elements):
        """Copy and load *elements* into self. Supports undo/redo."""
        from . import commands
        self.stack.push(commands.CopyElementsCommand(self, elements))
         
    def reload(self, id):
        """Reload the file with *id* from the parent level and return the new version.
        
        This will (by means of an undo command) detach the file from all potential parents;
        afterwards it is reloaded from the parent level (or filesystem, if it is not found
        there).
        """
        assert id in self.elements
        assert self.get(id).isFile()
        from . import commands
        for parentId in self.elements[id].parents:
            parent = self.get(parentId)
            command = commands.RemoveElementsCommand(self,
                                                     parent,
                                                     parent.contents.getPositions(id))
            application.stack.push(command)
        del self.elements[id]
        return self.get(id)

    # ====================================================================================
    # The following functions implement no undo/redo handling and should be used with care
    # ====================================================================================
    
    def _addTagValue(self, tag, value, elements, emitEvent=True):
        """Add a tag of type *tag* and value *value* to the given elements.
        
        If *emitEvent* is False, do not emit the event self.changed."""
        for element in elements:
            element.tags.add(tag, value)
        if emitEvent:
            self.emitEvent([element.id for element in elements])
            
    def _removeTagValue(self, tag, value, elements, emitEvent=True):
        """Remove a tag of type *tag* and *value* value from the given elements.
        
        If *emitEvent* is False, do not emit self.changed."""
        for element in elements:
            element.tags.remove(tag, value)
        if emitEvent:
            self.emitEvent([element.id for element in elements])
            
    def _changeTagValue(self, tag, oldValue, newValue, elements, emitEvent=True):
        """Change a tag of type *tag* in the given elements changing the value from *oldValue* to *newValue*.
        If *emitEvent* is False, do not emit an event."""
        for element in elements:
            element.tags.replace(tag,oldValue,newValue)
        if emitEvent:
            self.emitEvent([element.id for element in elements])
    
    def _changeTags(self, changes):
        for element, diff in changes.items():
            print("_changeTags: {} {}".format(element,diff))
            diff.apply(element.tags)
    
    def _addFlag(self, flag, elements, emitEvent=True):
        """Add *flag* to the given elements. If *emitEvent* is False, do not emit an event."""
        for element in elements:
            if flag not in element.flags:
                element.flags.append(flag)
        if emitEvent:
            self.emitEvent([element.id for element in elements])
            
    def _removeFlag(self, flag, elements, emitEvent=True):
        """Remove *flag* from the given elements. If *emitEvent* is False, do not emit an event."""
        for element in elements:
            element.flags.remove(flag)
        if emitEvent:
            self.emitEvent([element.id for element in elements])
    
    def _changeFlags(self, changes):
        """Change flags of multiple elements: *changes* maps elements to TagDifference objects."""
        for elem, diff in changes.items():
            for flag in diff.additions:
                self._addFlag(flag, (elem,), False)
            for flag in diff.removals:
                self._removeFlag(flag, (elem,), False)
            
    def _changeData(self, changes):
        for element, diff in changes.items():
            diff.apply(element.data)

    def _setData(self,type,elementToData):
        for element,data in elementToData.items():
            if data is not None:
                if isinstance(data,tuple):
                    element.data[type] = data
                else: element.data[type] = tuple(data)
            elif type in element.data:
                del element.data[type]
        self.emitEvent([element.id for element in elementToData])
    
    def _setMajorFlags(self, elemToMajor):
        """Set major of several elements."""
        for elem, major in elemToMajor.items():
            elem.major = major
    
    def _importElements(self, elements):
        """Create the elements *elements* from a different level into this one."""
        for elem in elements:
            self.elements[elem.id] = elem.copy()
            elem.level = self

    def _insertContents(self, parent, insertions):
        """Insert some elements under *parent*.
        
        The insertions are given by an iterable of (position, element) tuples.
        """
        for pos, element in insertions:
            parent.contents.insert(pos, element.id)
            if parent.id not in element.parents:
                element.parents.append(parent.id)

    def _removeContents(self, parent, positions):
        """Remove the children at given *positions* under parent.
        """
        childIds = [parent.contents.getId(position) for position in positions]
        for pos in positions:
            parent.contents.remove(pos=pos)
        for id in childIds:
            if id not in parent.contents.ids:
                self.get(id).parents.remove(parent.id)

    def _renameFiles(self, renamings, emitEvent=True):
        """Rename files based on *renamings*, a dict from elements to (oldUrl, newUrl) pairs.
        """
        for element, (_, newUrl) in renamings.items():
            element.url = newUrl
        if emitEvent:
            self.emitEvent([elem.id for elem in renamings])
    
    def __str__(self):
        return 'Level({})'.format(self.name)


class RealLevel(Level):
    """The real level, comprising the state of database and filesystem.
    
    Changes made here do not only change the element objects but also the database and, if
    files are affected, the filesystem state.
    """
    
    def __init__(self):
        super().__init__('REAL', None)
        # This hack makes the inherited implementations of get and load work with the overwritten
        # implementation of loadIntoChild
        self.parent = self
    
    def loadIntoChild(self, ids, child):
        """Loads IDs which are not yet known from database (if positive) or filesystem (else)."""
        notFound = []
        for id in ids:
            if id in self.elements:
                child.elements[id] = self.elements[id].copy()
                child.elements[id].level = child
            else: notFound.append(id)
        if len(notFound) > 0:
            positiveIds = [id for id in notFound if id > 0]
            urls = [ tIdManager(id) for id in notFound if id < 0 ]
            if len(positiveIds) > 0:
                self.loadFromDB(positiveIds, child)
            if len(urls) > 0:
                self.loadURLs(urls, child)
            
    def loadFromDB(self, idList, level):
        """Load elements specified by *idList* from the database into *level*."""
        if len(idList) == 0: # queries will fail otherwise
            return 
        idList = ','.join(str(id) for id in idList)
        #  bare elements
        result = db.query("""
                SELECT el.id, el.file, el.major, f.url, f.length
                FROM {0}elements AS el LEFT JOIN {0}files AS f ON el.id = f.element_id
                WHERE el.id IN ({1})
                """.format(db.prefix, idList))
        for (id, file, major, url, length) in result:
            if file:
                level.elements[id] = File(level, id,
                                          url=filebackends.BackendURL.fromString(url),
                                          length=length)
            else:
                level.elements[id] = Container(level, id, major=major)
        #  contents
        result = db.query("""
                SELECT el.id, c.position, c.element_id
                FROM {0}elements AS el JOIN {0}contents AS c ON el.id = c.container_id
                WHERE el.id IN ({1})
                ORDER BY position
                """.format(db.prefix, idList))
        for (id, pos, contentId) in result:
            level.elements[id].contents.insert(pos, contentId)
        #  parents
        result = db.query("""
                SELECT el.id,c.container_id
                FROM {0}elements AS el JOIN {0}contents AS c ON el.id = c.element_id
                WHERE el.id IN ({1})
                """.format(db.prefix, idList))
        for (id, contentId) in result:
            level.elements[id].parents.append(contentId)
        #  tags
        result = db.query("""
                SELECT el.id,t.tag_id,t.value_id
                FROM {0}elements AS el JOIN {0}tags AS t ON el.id = t.element_id
                WHERE el.id IN ({1})
                """.format(db.prefix, idList))
        for (id,tagId,valueId) in result:
            tag = tags.get(tagId)
            level.elements[id].tags.add(tag, db.valueFromId(tag, valueId))
        # flags
        result = db.query("""
                SELECT el.id,f.flag_id
                FROM {0}elements AS el JOIN {0}flags AS f ON el.id = f.element_id
                WHERE el.id IN ({1})
                """.format(db.prefix, idList))
        for (id, flagId) in result:
            level.elements[id].flags.append(flags.get(flagId))
        # data
        result = db.query("""
                SELECT element_id,type,data
                FROM {}data
                WHERE element_id IN ({})
                ORDER BY element_id,type,sort
                """.format(db.prefix, idList))
        # This is a bit complicated because the data should be stored in tuples, not lists
        # Changing the lists would break undo/redo
        current = None
        buffer = []
        for (id, type, data) in result:
            if current is None:
                current = (id, type)
            elif current != (id, type):
                level.elements[current[0]].data[current[1]] = tuple(buffer)
                current = (id,type)
                buffer = []
            element = level.elements[id]
            if element.data is None:
                element.data = {}
            buffer.append(data)
        if current is not None:
            level.elements[current[0]].data[current[1]] = tuple(buffer)
            
    def loadURLs(self, urls, level):
        """Loads files given by *urls*, into *level*."""
        for url in urls:
            backendFile = url.getBackendFile()
            backendFile.readTags()
            fTags = backendFile.tags
            fLength = backendFile.length
            fPosition = backendFile.position
            id = db.idFromUrl(url)
            if id is None:
                id = tIdManager.tIdFromUrl(url)
                flags = []
            else:
                flags = db.flags(id)
                # TODO: Load private tags!
                logger.warning("loadFromURLs called on '{}', which is in DB. Are you "
                           " sure this is correct?".format(url))
            elem = File(level, id=id, url=url, length=fLength, tags=fTags, flags=flags)
            elem.fileTags = fTags.copy()
            if fPosition is not None:
                elem.filePosition = fPosition            
            level.elements[id] = elem
    
    def saveTagsToFileSystem(self, elements):
        """Helper function to store the tags of *elements* on the filesystem."""
        failedElements = []
        for element in elements:
            if not element.isFile():
                continue
            try:
                real = element.url.getBackendFile()
                real.tags = element.tags.withoutPrivateTags()
                real.saveTags()
            except IOError as e:
                logger.error("Could not save tags of '{}'.".format(element.path))
                logger.error("Error was: {}".format(e))
                failedElements.append(elements)
                continue
        return failedElements
    
    def setFileTagsAndRename(self, files):
        """Undoably set tags and URLs of the files *elements* as they are in the object.
        
        Does not alter the database."""
        urlChanges = {}
        for file in files:
            if file.url != tIdManager(file.id):
                urlChanges[file] = (tIdManager(file.id), file.url)
        if len(urlChanges) > 0:
            self.renameFiles(urlChanges)
        tagChanges = {}
        for file in files:
            #  check if tags are different
            backendFile = file.url.getBackendFile()
            backendFile.readTags()
            diff = tags.TagDifference(backendFile.tags, file.tags)
            if not diff.onlyPrivateChanges():
                tagChanges[file] = diff
        if len(tagChanges) > 0:
            self.changeTags(tagChanges, filesOnly=True)
    
    def changeTags(self, changes, filesOnly=False):
        """Overridden method: Adds optio to only change file tags (not database or elements).
        
        Might raise a TagWriteError if writing (some or all) tags to filesystem fails."""
        from . import commands
        command = commands.ChangeTagsCommand(self, changes, filesOnly)
        self.stack.push(command)
        if command.error:
            raise command.error
    
    def renameFiles(self, renamings):
        from . import commands
        command = commands.RenameFilesCommand(self, renamings)
        self.stack.push(command)
        if command.error:
            raise command.error
        
    # =============================================================
    # Overridden from Level: these methods modify DB and filesystem
    # =============================================================
    
    def _insertContents(self, parent, insertions):
        db.write.addContents([(parent.id, pos, child.id) for pos, child in insertions])
        super()._insertContents(parent, insertions)
        
    def _removeContents(self, parent, positions):
        db.write.removeContents([(parent.id, pos) for pos in positions])
        super()._removeContents(parent, positions)
    
    def _addTagValue(self, tag, value, elements, emitEvent=True):
        super()._addTagValue(tag, value, elements, emitEvent=False)
        failedElements = self.saveTagsToFileSystem(elements)
        #TODO: Correct failedElements
        dbElements = [el.id for el in elements if el.isInDB() and not el in failedElements]
        if len(dbElements):
            dbwrite.addTagValues(dbElements, tag, [value])
        if emitEvent:
            self.emitEvent([element.id for element in elements])
            
    def _removeTagValue(self, tag, value, elements, emitEvent=True):
        super()._removeTagValue(tag, value, elements, emitEvent=False)
        failedElements = self.saveTagsToFileSystem(elements)
        #TODO: Correct failedElements
        dbElements = [el.id for el in elements if el.isInDB() and not el in failedElements]
        if len(dbElements) > 0:
            dbwrite.removeTagValuesById(dbElements, tag, db.idFromValue(tag, value))
        else: assert all(element.id < 0 for element in elements)
        if emitEvent:
            self.emitEvent([element.id for element in elements])

    def _changeTagValue(self, tag, oldValue, newValue, elements, emitEvent=True):
        super()._changeTagValue(tag, oldValue, newValue, elements, emitEvent=False)
        failedElements = self.saveTagsToFileSystem(elements)
        #TODO: Correct failedElements
        dbElements = [el.id for el in elements if el.isInDB() and not el in failedElements]
        if len(dbElements):
            dbwrite.changeTagValueById(dbElements, tag, db.idFromValue(tag, oldValue),
                                       db.idFromValue(tag, newValue, insert=True))
        if emitEvent:
            self.emitEvent([element.id for element in elements])
    
    def _changeTags(self, changes, filesOnly=False):
        """CHange tags of elements. Might raise a TagWriteError if files are involved.
        
        If an error is raised, any changes made before are undone.
        The optional *filesOnly* suppresses any changes to the database."""
        doneFiles = []
        rollback = False
        problems = None
        for element, diff in changes.items():
            if not element.isFile():
                continue
            backendFile = element.url.getBackendFile()
            if backendFile.readOnly:
                problemUrl = element.url
                rollback = True
                break
            backendFile.readTags()
            curBTags = backendFile.tags.copy()
            diff.apply(backendFile.tags, includePrivate=False)
            logger.debug('changing tags of {}: {}'.format(element.url, diff))
            problems = backendFile.saveTags()
            if len(problems) > 0:
                problemUrl = element.url
                backendFile.tags = curBTags
                backendFile.saveTags()
                rollback = True
            else:
                doneFiles.append(element)
        if rollback:
            for elem in doneFiles:
                backendFile = element.url.getBackendFile()
                backendFile.readTags()
                changes[elem].revert(backendFile.tags, includePrivate=False)
                backendFile.saveTags()
            raise TagWriteError(problemUrl, problems)
        if filesOnly:
            return
        db.transaction()
        for element, diff in changes.items():
            if not element.isInDB():
                continue
            for tag, values in diff.additions:
                if not tag.isInDB():
                    continue
                dbwrite.addTagValues(element.id, tag, values)
            for tag, values in diff.removals:
                if not tag.isInDB():
                    continue
                dbwrite.removeTagValues(element.id, tag, values)
        db.commit()
        super()._changeTags(changes)

    def _renameFiles(self, renamings, emitEvent=True):
        """On the real level, files are renamed both on disk and in DB."""
        doneFiles = []
        try:
            for elem, (oldUrl, newUrl) in renamings.items():
                oldUrl.getBackendFile().rename(newUrl)
                doneFiles.append(elem)
        except OSError as e:
            # rollback changes and throw error
            for elem in doneFiles:
                oldUrl, newUrl = renamings[elem]
                newUrl.getBackendFile().rename(oldUrl)
            raise RenameFilesError(oldUrl, newUrl, str(e))
        db.write.changeUrls([ (element.id, str(newUrl)) for element, (_, newUrl) in renamings.items() ])
        super()._renameFiles(renamings, emitEvent)
            
    def _addFlag(self, flag, elements, emitEvent=True):
        super()._addFlag(flag, elements, emitEvent=False)
        ids = [element.id for element in elements]
        db.write.addFlag(ids, flag)
        if emitEvent:
            self.emitEvent(ids)
            
    def _removeFlag(self, flag, elements, emitEvent=True):
        super()._removeFlag(flag, elements, emitEvent=False)
        ids = [element.id for element in elements]
        db.write.removeFlag(ids, flag)
        if emitEvent:
            self.emitEvent(ids)
    
    def _changeData(self, changes):
        super()._changeData(changes)
        db.transaction()
        for element, diff in changes.items():
            for type, (a, b) in diff.diffs.items():
                if a is not None:
                    db.query("DELETE FROM {}data WHERE type=? AND element_id=?"
                             .format(db.prefix, type, element.id))
                if b is not None:
                    db.multiQuery("INSERT INTO {}data (element_id, type, sort, data) VALUES (?,?,?,?"
                                  .format(db.prefix), [(element.id, type, i, val) for i, val in enumerate(b)])
        db.commit()
                
    def _setData(self, type, elementToData):
        super()._setData(type, elementToData)
        values = []
        for element, data in elementToData.items():
            if data is not None:
                values.extend((element.id, type, i, d) for i, d in enumerate(data))
        db.transaction()
        db.query("DELETE FROM {}data WHERE type = ? AND element_id IN ({})"
                 .format(db.prefix,db.csIdList(elementToData.keys())),type)
        if len(values) > 0:
            db.multiQuery("INSERT INTO {}data (element_id,type,sort,data) VALUES (?,?,?,?)"
                          .format(db.prefix),values)
        db.commit()
        
    def _setMajorFlags(self, elemToMajor):
        super()._setMajorFlags(elemToMajor)
        db.write.setMajor((el.id,major) for (el, major) in elemToMajor.items() )


def idFromUrl(url, create=True):
    """Return the id for the given url.
    
    For elements in the database this is a positive number. Otherwise if the url is known
    under a temporary id, that one is returned. If not and *create* is True, a new temporary
    id is created and returned. Otherwise a KeyError is raised.
    """
    
    id = db.idFromUrl(url)
    if id is not None:
        return id
    else: return tIdManager.tIdFromUrl(url, create)


def urlFromId(id):
    if id < 0:
        return tIdManager(id)
    else:
        return filebackends.BackendURL.fromString(db.url(id))

class TIDManager:
    """Manages temporary IDs and related URLs.
    
    Acts as a bidirectional map tId<->URL where the URL of a file always refers to the REAL level.
    """
    
    def __init__(self):
        self.tIdToUrl = {}
        self.urlToTId = {}
        self.currentTId = 0
        
    def __call__(self, key):
        if isinstance(key, filebackends.BackendURL):
            return self.urlToTId[key]
        return self.tIdToUrl[key]
    
    def tIdFromUrl(self, url, create=True):
        """Return the temporary id for *url*, if it exists.
        
        If it does not exist and *create* is True, a new one is inserted and returned.
        Otherwise, a KeyError is raised.
        """
        try:
            return self.urlToTId[url]
        except KeyError as e:
            if create:
                newId = self.createTId()
                self.urlToTId[url] = newId
                self.tIdToUrl[newId] = url
                return newId
            else:
                raise e
            
    def createTId(self):
        """Create a temporary ID without relating a URL to it. Use for temporary containers."""
        self.currentTId -= 1
        return self.currentTId         

tIdManager = TIDManager()<|MERGE_RESOLUTION|>--- conflicted
+++ resolved
@@ -131,7 +131,6 @@
         
     def emitEvent(self, dataIds=None, contentIds=None):
         """Simple shortcut to emit an event."""
-<<<<<<< HEAD
         if not application.stack.delayEvents():
             self.changed.emit(ElementChangedEvent(dataIds,contentIds))
         else: application.stack.addEvent(self.changed,ElementChangedEvent(dataIds,contentIds))
@@ -163,10 +162,6 @@
             del tIdManager.tIdToUrl[old]
             tIdManager.urlToTId[url] = new
     
-=======
-        self.changed.emit(ElementChangedEvent(dataIds,contentIds))
-
->>>>>>> adc51b88
     @staticmethod  
     def _changeId(old, new):
         """Change the id of some element from *old* to *new* in ALL levels.
