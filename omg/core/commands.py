# -*- coding: utf-8 -*-
# OMG Music Manager  -  http://omg.mathematik.uni-kl.de
# Copyright (C) 2012 Martin Altmayer, Michael Helmling
#
# This program is free software: you can redistribute it and/or modify
# it under the terms of the GNU General Public License as published by
# the Free Software Foundation, either version 3 of the License, or
# (at your option) any later version.
#
# This program is distributed in the hope that it will be useful,
# but WITHOUT ANY WARRANTY; without even the implied warranty of
# MERCHANTABILITY or FITNESS FOR A PARTICULAR PURPOSE.  See the
# GNU General Public License for more details.
# 
# You should have received a copy of the GNU General Public License
# along with this program.  If not, see <http://www.gnu.org/licenses/>.
#

"""This module contains common QUndoCommands for modifying Elements in Levels."""

import itertools

from PyQt4 import QtCore, QtGui

from . import levels
from .. import database as db, logging
from ..database import write

translate = QtCore.QCoreApplication.translate
logger = logging.getLogger(__name__)

class CreateDBElementsCommand(QtGui.QUndoCommand):
    """Creates several files in the database."""
    def __init__(self, elements, newInLevel=False):
        super().__init__()
        self.elements = elements
        self.idMap = None
        self.newInLevel = newInLevel
    
    def redo(self):
        db.transaction()
        def dataRow(el):
            row = (el.isFile(),
                   len(el.parents)==0,
                   0 if el.isFile() else len(el.contents),
                   False if el.isFile() else el.major)
            if self.idMap is None:
                return row
            else:
                return (self.idMap[el.id], ) + row
        specs = [ dataRow(el) for el in self.elements ] 
        if self.idMap is None:
            #  first redo
            newIds = db.write.createElements(specs)
            self.idMap = dict( (el.id, newId) for el,newId in zip(self.elements, newIds))
        else:
            db.write.createElementsWithIds(specs)
        for oldId, newId in self.idMap.items():
            levels.Level._changeId(oldId, newId)
        db.write.addFiles([ (file.id, str(file.url), 0, file.length) # TODO: replace "0" by hash
                           for file in self.elements if file.isFile()])
        for element in self.elements:
            db.write.setTags(element.id, element.tags)
            db.write.setFlags(element.id, element.flags)
            # TODO: data?
            if element.isContainer():
                db.write.setContents(element.id, element.contents)
                db.write.setMajor([(element.id, element.major)])
        if self.newInLevel:
            levels.real.loadFromDB(self.idMap.values(), levels.real)
        db.commit()
<<<<<<< HEAD
        for level in levels.allLevels:
=======
        for level in levels.Level.allLevels:
>>>>>>> 3088cf98
            level.emitEvent(set(self.idMap.values()) & set(level.elements.keys()))
        
    def undo(self):
        db.write.deleteElements(list(self.idMap.values()))
        for oldId, newId in self.idMap.items():
            levels.Level._changeId(newId, oldId)
        if self.newInLevel:
            for id in self.idMap:
                del levels.real.elements[id]
<<<<<<< HEAD
        for level in levels.allLevels:
=======
        for level in levels.Level.allLevels:
>>>>>>> 3088cf98
            level.emitEvent(set(self.idMap.keys()) & set(level.elements.keys()))

class RenameFilesCommand(QtGui.QUndoCommand):
    
    def __init__(self, level, renamings):
        super().__init__()
        self.level = level
        self.renamings = renamings
        
    def redo(self):
        self.level._renameFiles(self.renamings, emitEvent=True)
        
    def undo(self):
        self.level._renameFiles({file:(newUrl, oldUrl) for file,(oldUrl,newUrl) in self.renamings.items()},
                                emitEvent=True)

class CopyElementsCommand(QtGui.QUndoCommand):
    
    def __init__(self, level, elements):
        super().__init__()
        self.elements = elements
        
    def redo(self):
        for elem in self.elements:
            assert elem.id not in self.level.elements
            elemCopy = self.level.elements[elem.id] = elem.copy()
            elemCopy.level = self.level
            
    def undo(self):
        for elem in self.elements:
            del self.level.elements[elem.id]

class ChangeTagsCommand(QtGui.QUndoCommand):
    
    def __init__(self, level, changes, filesOnly=False):
        super().__init__()
        self.changes = changes
        self.level = level
        if filesOnly:
            assert level is levels.real
        self.filesOnly = filesOnly
        self.error = None
        
    def redo(self):
        try:
            if self.filesOnly:
                self.level._changeTags(self.changes, filesOnly=True)
            else:
                self.level._changeTags(self.changes)
                self.level.emitEvent([elem.id for elem in self.changes])
        except levels.TagWriteError as e:
            self.error = e
        
    def undo(self):
        if self.error:
            return
        inverseChanges = {elem:diff.inverse() for elem,diff in self.changes.items()}
        if self.filesOnly:
            self.level._changeTags(inverseChanges, filesOnly=True)
        else:
            self.level._changeTags(inverseChanges)
            self.level.emitEvent([elem.id for elem in self.changes])

class ChangeFlagsCommand(QtGui.QUndoCommand):
    
    def __init__(self, level,changes):
        super().__init__()
        self.changes = changes
        self.level = level
        
    def redo(self):
        self.level._changeFlags(self.changes)
        self.level.emitEvent([elem.id for elem in self.changes])
        
    def undo(self):
        self.level._changeFlags({elem:diff.inverse() for elem, diff in self.changes.items()})
        self.level.emitEvent([elem.id for elem in self.changes])

class InsertElementsCommand(QtGui.QUndoCommand):
    """A command to insert elements into an existing container."""
    
    def __init__(self, level, parent, row, elements, text=None):
        """Create the command for inserting *elements* into *parent* at index *row*."""
        
        super().__init__()
        if text is None:
            text = translate(__name__, "insert")
        self.setText(text)
        self.level = level
        self.parent = parent
        oldContents = parent.contents
        firstPosition = 1 if row == 0 else oldContents.positions[row-1]+1
        self.insertions = list(zip(itertools.count(start=firstPosition), elements))
        
    def redo(self):
        self.level._insertContents(self.parent, self.insertions)
        self.level.emitEvent(contentIds = (self.parent.id, ))
        
    def undo(self):
        self.level._removeContents(self.parent, list(zip(*self.insertions))[0])
        self.level.emitEvent(contentIds = (self.parent.id, ))


class RemoveElementsCommand(QtGui.QUndoCommand):
    """Remove some elements from a single parent."""
    
    def __init__(self, level, parent, positions, text=None):
        """Create the command to remove elements at *positions* under *parent* in *level*."""
        
        super().__init__()
        if text is None:
            text = translate(__name__, "remove")
        self.setText(text)
        self.level = level
        self.parent = parent
        self.positions = positions
        self.children = [self.level.get(parent.contents.getId(position))
                         for position in positions]
        
    def redo(self):
        self.level._removeContents(self.parent, self.positions)
        self.level.emitEvent(contentIds=(self.parent.id,) )
    
    def undo(self):
        self.level._insertContents(self.parent, list(zip(self.positions, self.children)))
        self.level.emitEvent(contentIds= (self.parent.id,) )

 
class ChangeMajorFlagCommand(QtGui.QUndoCommand):
    """A command to change the major flag of several elements."""
    
    def __init__(self, level, ids):
        super().__init__()
        self.level = level
        self.previous = {id: level.get(id).major for id in ids}
    
    def redo(self):
        for id, prev in self.previous.items():
            self.level.get(id).major = not prev
        if self.level is levels.real:
            write.setMajor([id, not prev] for id,prev in self.previous.items())
        self.level.emitEvent(list(self.previous.keys()))
    
    def undo(self):
        for id, prev in self.previous.items():
            self.level.get(id).major = prev
        if self.level is levels.real:
            write.setMajor(list(self.previous.items()))
        self.level.emitEvent(list(self.previous.keys()))


class ChangePositionsCommand(QtGui.QUndoCommand):
    """Change the positions of several elements below the same parent. Checks for
    invalid changes."""
    def __init__(self, level, parent, oldPositions, shift):
        super().__init__()
        self.level = level
        self.parent = parent
        self.oldPositions = parent.contents.positions[:]
        self.newPositions = list(map(lambda p:p + shift if p in oldPositions else p, self.oldPositions))
        if any(i <=0 for i in self.newPositions):
            raise levels.ConsistencyError('Positions may not drop below one')
        if len(set(self.oldPositions)) != len(set(self.newPositions)):
            raise levels.ConsistencyError('Position conflict: cannot perform change')
        if self.level is levels.real:
            self.changes = [ (p,p+shift) for p in oldPositions ]
        
    def redo(self):
        self.parent.contents.positions = self.newPositions[:]
        if self.level is levels.real:
            db.write.changePositions(self.parent.id, self.changes)
        self.level.emitEvent(contentIds=(self.parent.id,))
    
    def undo(self):
        self.parent.contents.positions = self.oldPositions[:]
        if self.level is levels.real:
            db.write.changePositions(self.parent.id, [(b,a) for a,b in self.changes])
        self.level.emitEvent(contentIds = (self.parent.id,))<|MERGE_RESOLUTION|>--- conflicted
+++ resolved
@@ -69,11 +69,7 @@
         if self.newInLevel:
             levels.real.loadFromDB(self.idMap.values(), levels.real)
         db.commit()
-<<<<<<< HEAD
         for level in levels.allLevels:
-=======
-        for level in levels.Level.allLevels:
->>>>>>> 3088cf98
             level.emitEvent(set(self.idMap.values()) & set(level.elements.keys()))
         
     def undo(self):
@@ -83,11 +79,7 @@
         if self.newInLevel:
             for id in self.idMap:
                 del levels.real.elements[id]
-<<<<<<< HEAD
         for level in levels.allLevels:
-=======
-        for level in levels.Level.allLevels:
->>>>>>> 3088cf98
             level.emitEvent(set(self.idMap.keys()) & set(level.elements.keys()))
 
 class RenameFilesCommand(QtGui.QUndoCommand):
