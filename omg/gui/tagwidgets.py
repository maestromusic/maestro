--- conflicted
+++ resolved
@@ -205,14 +205,7 @@
                 self.box.setCurrentIndex(self.box.count()-1)
         
         if not self._tag.isInDB():
-<<<<<<< HEAD
-            # Above loop will select the correct tag, if it is in the DB
             self.box.setEditText(self._tag.name)
-=======
-            # _createItems will select the correct tag, if it is in the DB but can't help if it is an
-            # external tag.
-            self.box.setEditText(self._tag.title)
->>>>>>> 38e92c36
                         
             self.box.insertSeparator(self.box.count())
             self.box.addItem(self.tr("Add tag to DB..."))
