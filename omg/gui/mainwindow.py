# -*- coding: utf-8 -*-
# Copyright 2009 Martin Altmayer
#
# This program is free software; you can redistribute it and/or modify
# it under the terms of the GNU General Public License version 3 as
# published by the Free Software Foundation
#

"""
This module implements OMG's flexible widget system. It consists of mainwindow.MainWindow which the toplevel
window of OMG and a flexible amount of central widgets (which are displayed as tabs in the center) and dock
widgets. This module manages a list of all available widget types (confer WidgetData). Plugins may add their
own widgets using addWidgetData. From this list a View menu is created that allows the user to show/hide
central widgets and add new dock widgets. While there can be only at most one instance of each central widget,
dock widgets can have many instances (unless the unique-flag in the corresponding WidgetData is set to True).
At the end of the application the state and position of each widget is saved and at application start it will
be restored again.

To work with this system central widgets or dock widget must follow some rules:

    - Data about them must be registered using addWidgetData.
    - The widget must provide a constructor which takes a parent as first parameter and has default values for
    all other parameters.
    - Dock widgets must be subclasses of QDockWidget.
    - Of course the generic system can only store the position and not the inner state of each widget. If a
    widget wants to store its state, it must provide the method saveState to return a state object to be
    saved and a keyword parameter 'state' in the constructor (with default value None) to restore the state
    again. The state object may be anything that can be stored in a variable in config.storage (i.e. any
    combination of standard Python types including lists and dicts).

"""

import functools

from PyQt4 import QtCore, QtGui
from PyQt4.QtCore import Qt

from .. import config, constants, logging, modify

# This will contain the single instance of MainWindow once it is initialized
mainWindow = None

logger = logging.getLogger("omg.gui.mainwindow")

# Data about the available widgets
_widgetData = []


def addWidgetData(data):
    """Add widget data to the list of registered widgets."""
    if data in _widgetData:
        logger.warning("Attempt to add widget data twice: {}".format(data))
    else: _widgetData.append(data)
    if mainWindow is not None:
        mainWindow._widgetDataAdded(data)


def removeWidgetData(id):
    """Remove the WidgetData instance with the given id from the list of registered widgets."""
    data = WidgetData.fromId(id)
    if data is None:
        logger.warning("Attempt to remove nonexistent widget data: {}".format(id))
    else: _widgetData.remove(data)
    if mainWindow is not None:
        mainWindow._widgetDataRemoved(data)


class WidgetData:
    """A WidgetData instance stores information about one type of widget (central and/or dock). It contains
    the following information:

        - id: a unique string to identify the WidgetData. This string is used to store the widgets
          persistently.
        - name: a nice name which will be displayed in the View menu.
        - theClass: the class that must be instantiated to create a widget of this type. Remember that this
          must be a subclass of QDockWidget if central is False.
        - central: Whether this widget may be used in the center.
        - dock: Whether this widget may be used as dock widget.
        - default: Whether this widget should be displayed if no information from the last application run is
          present (e.g. at the very first launch).
        - unique: Only relevant for dock widgets. It stores whether there may be more than one instance of
          this widget.
        - preferredDockArea: Only relevant for dock widgets. Contains the dock area where this widget will be
          placed when it is newly created. One of the values of Qt.DockWidgetAreas.
        - icon: Optional. An icon which is displayed in tabs or docks for this widget.

    """
    def __init__(self,id,name,theClass,central,dock,default,unique=False,preferredDockArea=None,icon=None):
        if not (central or dock):
            raise ValueError("Either central or dock must be True.")
        self.id = id
        self.name = name
        self.theClass = theClass
        self.central = central
        self.dock = dock
        self.default = default
        self.unique = unique
        self.preferredDockArea = preferredDockArea
        self.icon = icon

    def __eq__(self,other):
        return self.id == other.id

    def __ne__(self,other):
        return self.id != other.id

    def __hash__(self):
        return hash(self.id)
        
    def __str__(self):
        return "<WidgetData({},{},{})>".format(self.id,self.name,self.theClass.__name__)

    @staticmethod
    def fromId(id):
        """Get the registered WidgetData with the given id. Return None if such data cannot be found."""
        for data in _widgetData:
            if data.id == id:
                return data
        else: return None


class MainWindow(QtGui.QMainWindow):
    """The main window of OMG. It contains a QTabWidget as actual central widget (in Qt sense) so that using
    tabs several widgets can be displayed as central widgets (in OMG's sense)."""

    # Dict mapping WidgetData instances to corresponding central widgets. If a central widget has been created
    # once it will always be contained in this dict even if it has been hidden (except that it will be removed
    # if the widget data has been removed. This may happen if a plugin is removed at runtime).
    _centralWidgets = None

    # Dict mapping WidgetData instances to lists of corresponding dock widgets. As above this dict may contain
    # hidden docks.
    _dockWidgets = None
    
    widgetCreated = QtCore.pyqtSignal(WidgetData,QtGui.QWidget)
    
    def __init__(self,parent=None):
        QtGui.QMainWindow.__init__(self, parent)
        self.setDockNestingEnabled(True)
        self.setWindowTitle(self.tr('OMG version {}').format(constants.VERSION))
        self.setCentralWidget(QtGui.QTabWidget())
        self.initMenus()
        self.statusBar()

        self.restoreLayout()

        self.updateViewMenu()
        
        global mainWindow
        mainWindow = self
        
        #TODO: Replace this hack by something clever.
        browserShortcut = QtGui.QShortcut(QtGui.QKeySequence(self.tr("Ctrl+F")),self,
                                          self._handleBrowserShortcut)

    def initMenus(self):
        """Initialize menus except the view menu which cannot be initialized before all widgets have been
        loaded."""
        self.menus = {}
        self.menus['edit'] = self.menuBar().addMenu(self.tr("&Edit"))
        undoAction = modify.stack.createUndoAction(self, prefix='')
        redoAction = modify.stack.createRedoAction(self, prefix='')
        undoAction.setShortcut(self.tr('Ctrl+Z'))
        redoAction.setShortcut(self.tr('Ctrl+Y'))
        self.menus['edit'].addAction(undoAction)
        self.menus['edit'].addAction(redoAction)
        self.menus['view'] = self.menuBar().addMenu(self.tr("&View"))
        self.menus['extras'] = self.menuBar().addMenu(self.tr("&Extras"))
        self.menus['help'] = self.menuBar().addMenu(self.tr("&Help"))
        
        aboutAction = QtGui.QAction(self)
        aboutAction.setText(self.tr("&About"))
        aboutAction.triggered.connect(self.showAboutDialog)
        self.menus['help'].addAction(aboutAction)

    def getCentralWidgets(self):
        return self._centralWidgets
    
    def getDockWidgets(self):
        return self._dockWidgets
    
    def updateViewMenu(self):
        """Update the view menu whenever the list of registered widgets has changed."""
        self.menus['view'].clear()
        # First create checkable entries for all central widgets
        for data in _widgetData:
            if data.central:
                action = QtGui.QAction(data.name,self.menus['view'])
                if data.icon is not None:
                    action.setIcon(data.icon)
                action.setCheckable(True)
                if data in self._centralWidgets:
                    widget = self._centralWidgets[data]
                    # Check the action, if the widget is contained in the tab widget (we cannot use isVisible
                    # since inactive tabs are not visible).
                    action.setChecked(self.centralWidget().indexOf(widget) >= 0)
                else: action.setChecked(False)
                action.toggled.connect(functools.partial(self._toggleCentralWidget,data))
                self.menus['view'].addAction(action)

        # Then create a menu which contains an entry for each dock widget
        self.menus['view'].addSeparator()
        self.menus['dockwidgets'] = self.menus['view'].addMenu(self.tr("New dock widget"))

        for data in _widgetData:
            if data.dock:
                action = QtGui.QAction(data.name,self.menus['dockwidgets'])
                action.triggered.connect(functools.partial(self.addDockWidget,data))
                if data.unique:
                    # This is used to find and enable the action if the single instance is hidden (closed)
                    action.setObjectName(data.id)
                    if data in self._dockWidgets and self._dockWidgets[data][0].isVisibleTo(self):
                        action.setEnabled(False)
                        
                if data.icon is not None:
                    action.setIcon(data.icon)
                self.menus['dockwidgets'].addAction(action)
                
    def _toggleCentralWidget(self,data,checked):
        """Show or hide the central widget corresponding to *data* according to *checked*."""
        if checked:
            self.addCentralWidget(data)
        elif data in self._centralWidgets:
            widget = self._centralWidgets[data]
            index = self.centralWidget().indexOf(widget)
            if index >= 0:
                self.centralWidget().removeTab(index)
        
    def addCentralWidget(self,data,state=None):
        """Add a central widget corresponding to the given WidgetData. If a widget of this type existed and
        was hidden once, simply show it again. Otherwise create a new widget. In this case *state* will be
        passed to the constructor, if the class has a ''saveState''-method. Return the widget."""
        if data not in self._centralWidgets:
            if hasattr(data.theClass,'saveState'):
                widget = data.theClass(self,state)
            else: widget = data.theClass(self)
            self._centralWidgets[data] = widget
            self.widgetCreated.emit(data,widget)
        else:
            widget = self._centralWidgets[data]
            index = self.centralWidget().indexOf(widget)
            if index >= 0:
                logger.error("Attempt to add central widget '{}' twice.".format(data))
                return
        if data.icon is not None:
            self.centralWidget().addTab(widget,data.icon,data.name)
        else: self.centralWidget().addTab(widget,data.name)
        return widget

    def addDockWidget(self,data,objectName=None):
        """Add a dock widget corresponding to the given WidgetData. If there is a hidden dock widget of this
        type, simply show it again. Otherwise create a new widget. Return the widget."""
        if data in self._dockWidgets:
            # First try to simply unhide an existing dock of this type
            for widget in self._dockWidgets[data]:
                if not widget.isVisibleTo(self):
                    widget.setVisible(True)
                    if data.unique:
                        self._setUniqueDockActionEnabled(data.id,False)
                    return widget # This was easy
        # If that did not work, create a new widget
        return self._createDockWidget(data)

    def _createDockWidget(self,data,objectName=None,state=None):
        """Create a new dock widget for the given WidgetData and set its objectName to *objectName*. If that
        is None, compute an unused objectName."""
        if data not in self._dockWidgets:
            self._dockWidgets[data] = []
            
        # For the unique object name required by restoreState compute the first string of the form
        # data.id+<int> that is not already in use. Unique dock widgets get simply their data.id as object
        # name. This is also used by the event filter to find and enable the corresponding action in the
        # view menu if the dock is closed.
        if objectName is None:
            if data.unique:
                objectName = data.id
            else:
                i = 1
                while data.id+str(i) in [widget.objectName() for widget in self._dockWidgets[data]]:
                    i += 1
                objectName = data.id + str(i)
        
        if hasattr(data.theClass,'saveState'):
            widget = data.theClass(self,state=state)
        else: widget = data.theClass(self)
        
        widget.setObjectName(objectName)
        self._dockWidgets[data].append(widget)
        QtGui.QMainWindow.addDockWidget(self,data.preferredDockArea,widget)

        if data.unique:
            self._setUniqueDockActionEnabled(data.id,False)
            # This is used to enable the corresponding action again if the single instance is hidden (closed)
            widget.installEventFilter(self)

        self.widgetCreated.emit(data,widget)
        return widget
        
    def restoreLayout(self):
        """Restore the geometry and state of the main window and the central widgets and dock widgets on
        application start."""
        # Resize and move the widget to the size and position it had when the program was closed
        if "mainwindow_geometry" in config.binary \
              and isinstance(config.binary["mainwindow_geometry"],bytearray):
            success = self.restoreGeometry(config.binary["mainwindow_geometry"])
        else: success = False
        if not success: # Default geometry
            self.resize(800,600)
            # Center the window
            screen = QtGui.QDesktopWidget().screenGeometry()
            size = self.geometry()
            self.move((screen.width()-size.width())/2, (screen.height()-size.height())/2)
        
        # Restore central widgets
        self._centralWidgets = {}
        for id,options in config.storage.gui.central_widgets:
            data = WidgetData.fromId(id)
            # It may happen that data is None (for example if it belongs to a widget from a plugin and this
            # plugin has been removed since the last application shutdown). Simply do not load this widget
            if data is not None:
                widget = self.addCentralWidget(data,options)
            else: logger.info("Could not load central widget '{}'".format(data))
        if config.storage.gui.central_tab_index < self.centralWidget().count():
            self.centralWidget().setCurrentIndex(config.storage.gui.central_tab_index)
        
        # Restore dock widgets (create them with correct object names and use QMainWindow.restoreState)
        self._dockWidgets = {}
        for id,objectName,options in config.storage.gui.dock_widgets:
            data = WidgetData.fromId(id)
            if data is not None: # As above it may happen that data is None.
                widget = self._createDockWidget(data,objectName,options)
            else: logger.info("Could not load dock widget '{}' with object name '{}'".format(data,objectName))

        # Restore state
        if "mainwindow_state" in config.binary and isinstance(config.binary["mainwindow_state"],bytearray):
            success = self.restoreState(config.binary["mainwindow_state"])
        else: success = False
        if not success:
            for data,widgets in self._dockWidgets.items():
                for widget in widgets:
                    QtGui.QMainWindow.addDockWidget(self,data.preferredDockArea,widget)
            
    def saveLayout(self):
        """Save the geometry and state of the main window and the central widgets and dock widgets which are
        not hidden at application end."""
        # Store central widgets
        centralWidgetList = []
        for data,widget in self._centralWidgets.items():
            # store only widgets that are contained in the QTabWidget
            if self.centralWidget().indexOf(widget) >= 0:
                if hasattr(widget,"saveState"):
                    state = widget.saveState()
                else: state = None
                centralWidgetList.append((data.id,state))
        config.storage.gui.central_widgets = centralWidgetList
        config.storage.gui.central_tab_index = self.centralWidget().currentIndex()

        # Store dock widgets that are visible and remove the rest so saveState won't store their position
        dockWidgetList = []
        for data,widgets in self._dockWidgets.items():
            for widget in widgets:
                if widget.isVisibleTo(self):
                    if hasattr(widget,"saveState"):
                        state = widget.saveState()
                    else: state = None
                    dockWidgetList.append((data.id,widget.objectName(),state))
                else:
                    # TODO: The idea of this is that the state of dock widgets that have been closed should
                    # not be stored. But it does not work (even using the commented lines) which in my
                    # opinion is a bug in Qt.
                    # If you open four dock widgets of a certain type (say logodock), the binary config file
                    # will forever contain information about logodock1 up to logodock4.
                    self.removeDockWidget(widget)
                    #widget.setObjectName(None)
                    widget.setParent(None)
                    del widget
        config.storage.gui.dock_widgets = dockWidgetList
        
        # Copy the bytearrays to avoid memory access errors
        config.binary["mainwindow_geometry"] = bytearray(self.saveGeometry())
        config.binary["mainwindow_state"] = bytearray(self.saveState())

    def showAboutDialog(self):
        """Display the About dialog."""
        box = QtGui.QMessageBox(QtGui.QMessageBox.NoIcon,self.tr("About OMG"),
                '<div align="center"><img src="images/omg.png" /><br />'
                + self.tr("This is OMG version {} by Martin Altmayer and Michael Helmling.")
                             .format(constants.VERSION)
                + '</div>',
                QtGui.QMessageBox.Ok)
        box.exec_()

    def _widgetDataAdded(self,data):
        """This is called when new widget data has been added."""
        self.updateViewMenu()

    def _widgetDataRemoved(self,data):
        """This is called when widget data has been removed."""
        if data.central:
            if data in self._centralWidgets:
                self._centralWidgets[data].setParent(None)
                del self._centralWidgets[data]
        elif data.dock:
            if data in self._dockWidgets:
                for widget in self._dockWidgets[data]:
                    widget.setParent(None)
                del self._dockWidgets[data]
        self.updateViewMenu()

    def _setUniqueDockActionEnabled(self,id,enabled):
        if 'dockwidgets' in self.menus:
            action = self.menus['dockwidgets'].findChild(QtGui.QAction,id)
            if action is not None:
                action.setEnabled(enabled)
                
    def eventFilter(self,object,event):
        if isinstance(object,QtGui.QDockWidget) and event.type() == QtCore.QEvent.Close:
            # If a unique dock widget has been closed, enable the corresponding action in the view menu.
            # The event filter is only installed on unique docks.
            self._setUniqueDockActionEnabled(object.objectName(),True)
<<<<<<< HEAD
        return False # don't stop the event
=======
        return False # don't stop the event

    def _handleBrowserShortcut(self):
        """Set the focus to the next browser' searchbox (By pressing the browser shortcut repeatedly
        the focus will run through all browsers).
        """ 
        for widgetData,widgets in self._dockWidgets.items():
            if widgetData.theClass.__name__ == 'BrowserDock':
                for i,widget in enumerate(widgets):
                    if widget.widget().searchBox.hasFocus():
                        nextIndex = (i+1) % len(widgets)
                        widgets[nextIndex].widget().searchBox.setFocus(Qt.OtherFocusReason)
                        return
                widgets[0].widget().searchBox.setFocus(Qt.ShortcutFocusReason)
                break
                

class WidgetData:
    """A WidgetData instance stores information about one type of widget (central and/or dock). It contains
    the following information:

        - id: a unique string to identify the WidgetData. This string is used to store the widgets
          persistently.
        - name: a nice name which will be displayed in the View menu.
        - theClass: the class that must be instantiated to create a widget of this type. Remember that this
          must be a subclass of QDockWidget if central is False.
        - central: Whether this widget may be used in the center.
        - dock: Whether this widget may be used as dock widget.
        - default: Whether this widget should be displayed if no information from the last application run is
          present (e.g. at the very first launch).
        - unique: Only relevant for dock widgets. It stores whether there may be more than one instance of
          this widget.
        - preferredDockArea: Only relevant for dock widgets. Contains the dock area where this widget will be
          placed when it is newly created. One of the values of Qt.DockWidgetAreas.
        - icon: Optional. An icon which is displayed in tabs or docks for this widget.

    """
    def __init__(self,id,name,theClass,central,dock,default,unique=False,preferredDockArea=None,icon=None):
        if not (central or dock):
            raise ValueError("Either central or dock must be True.")
        self.id = id
        self.name = name
        self.theClass = theClass
        self.central = central
        self.dock = dock
        self.default = default
        self.unique = unique
        self.preferredDockArea = preferredDockArea
        self.icon = icon

    def __eq__(self,other):
        return self.id == other.id

    def __ne__(self,other):
        return self.id != other.id

    def __hash__(self):
        return hash(self.id)
        
    def __str__(self):
        return "<WidgetData({},{},{})>".format(self.id,self.name,self.theClass.__name__)

    @staticmethod
    def fromId(id):
        """Get the registered WidgetData with the given id. Return None if such data cannot be found."""
        for data in _widgetData:
            if data.id == id:
                return data
        else: return None
>>>>>>> 785d4ec1
<|MERGE_RESOLUTION|>--- conflicted
+++ resolved
@@ -45,6 +45,9 @@
 # Data about the available widgets
 _widgetData = []
 
+# Global selection
+_globalSelection = None
+
 
 def addWidgetData(data):
     """Add widget data to the list of registered widgets."""
@@ -65,6 +68,17 @@
         mainWindow._widgetDataRemoved(data)
 
 
+def getGlobalSelection():
+    return _globalSelection
+
+
+def setGlobalSelection(elements):
+    global _globalSelection
+    _globalSelection = elements
+    if mainWindow is not None:
+        mainWindow.globalSelectionChanged.emit(elements)
+        
+    
 class WidgetData:
     """A WidgetData instance stores information about one type of widget (central and/or dock). It contains
     the following information:
@@ -132,7 +146,7 @@
     # hidden docks.
     _dockWidgets = None
     
-    widgetCreated = QtCore.pyqtSignal(WidgetData,QtGui.QWidget)
+    globalSelectionChanged = QtCore.pyqtSignal(list)
     
     def __init__(self,parent=None):
         QtGui.QMainWindow.__init__(self, parent)
@@ -141,13 +155,12 @@
         self.setCentralWidget(QtGui.QTabWidget())
         self.initMenus()
         self.statusBar()
-
-        self.restoreLayout()
-
-        self.updateViewMenu()
         
         global mainWindow
         mainWindow = self
+        
+        self.restoreLayout()
+        self.updateViewMenu()
         
         #TODO: Replace this hack by something clever.
         browserShortcut = QtGui.QShortcut(QtGui.QKeySequence(self.tr("Ctrl+F")),self,
@@ -235,7 +248,6 @@
                 widget = data.theClass(self,state)
             else: widget = data.theClass(self)
             self._centralWidgets[data] = widget
-            self.widgetCreated.emit(data,widget)
         else:
             widget = self._centralWidgets[data]
             index = self.centralWidget().indexOf(widget)
@@ -293,7 +305,6 @@
             # This is used to enable the corresponding action again if the single instance is hidden (closed)
             widget.installEventFilter(self)
 
-        self.widgetCreated.emit(data,widget)
         return widget
         
     def restoreLayout(self):
@@ -418,9 +429,6 @@
             # If a unique dock widget has been closed, enable the corresponding action in the view menu.
             # The event filter is only installed on unique docks.
             self._setUniqueDockActionEnabled(object.objectName(),True)
-<<<<<<< HEAD
-        return False # don't stop the event
-=======
         return False # don't stop the event
 
     def _handleBrowserShortcut(self):
@@ -436,58 +444,4 @@
                         return
                 widgets[0].widget().searchBox.setFocus(Qt.ShortcutFocusReason)
                 break
-                
-
-class WidgetData:
-    """A WidgetData instance stores information about one type of widget (central and/or dock). It contains
-    the following information:
-
-        - id: a unique string to identify the WidgetData. This string is used to store the widgets
-          persistently.
-        - name: a nice name which will be displayed in the View menu.
-        - theClass: the class that must be instantiated to create a widget of this type. Remember that this
-          must be a subclass of QDockWidget if central is False.
-        - central: Whether this widget may be used in the center.
-        - dock: Whether this widget may be used as dock widget.
-        - default: Whether this widget should be displayed if no information from the last application run is
-          present (e.g. at the very first launch).
-        - unique: Only relevant for dock widgets. It stores whether there may be more than one instance of
-          this widget.
-        - preferredDockArea: Only relevant for dock widgets. Contains the dock area where this widget will be
-          placed when it is newly created. One of the values of Qt.DockWidgetAreas.
-        - icon: Optional. An icon which is displayed in tabs or docks for this widget.
-
-    """
-    def __init__(self,id,name,theClass,central,dock,default,unique=False,preferredDockArea=None,icon=None):
-        if not (central or dock):
-            raise ValueError("Either central or dock must be True.")
-        self.id = id
-        self.name = name
-        self.theClass = theClass
-        self.central = central
-        self.dock = dock
-        self.default = default
-        self.unique = unique
-        self.preferredDockArea = preferredDockArea
-        self.icon = icon
-
-    def __eq__(self,other):
-        return self.id == other.id
-
-    def __ne__(self,other):
-        return self.id != other.id
-
-    def __hash__(self):
-        return hash(self.id)
-        
-    def __str__(self):
-        return "<WidgetData({},{},{})>".format(self.id,self.name,self.theClass.__name__)
-
-    @staticmethod
-    def fromId(id):
-        """Get the registered WidgetData with the given id. Return None if such data cannot be found."""
-        for data in _widgetData:
-            if data.id == id:
-                return data
-        else: return None
->>>>>>> 785d4ec1
+            