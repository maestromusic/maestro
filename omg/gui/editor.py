--- conflicted
+++ resolved
@@ -20,10 +20,6 @@
 from PyQt4.QtCore import Qt
 
 from collections import OrderedDict
-<<<<<<< HEAD
-=======
-from ..gui import mainwindow, delegates
->>>>>>> 8ffb4279
 from ..models import editor, Container, Element, RootNode
 from ..modify import commands
 from ..constants import EDITOR
