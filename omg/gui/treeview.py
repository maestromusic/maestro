--- conflicted
+++ resolved
@@ -88,11 +88,7 @@
             f(self,actions,currentIndex)
         if self.contextMenuProviderCategory is not None:
             for f in contextMenuProviders[self.contextMenuProviderCategory]:
-<<<<<<< HEAD
                 f(self,actions,currentIndex)
-=======
-                f(actions)
->>>>>>> a6250b16
 
         menu = QtGui.QMenu(self)
         for action in actions:
