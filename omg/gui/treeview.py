--- conflicted
+++ resolved
@@ -278,9 +278,4 @@
         globalSelection = [n for n in self.nodeSelection.nodes() if isinstance(n,Wrapper)]
         if len(globalSelection):
             from . import mainwindow
-<<<<<<< HEAD
-            mainwindow.setGlobalSelection(globalSelection[0].element.level,globalSelection)
-            
-=======
-            mainwindow.setGlobalSelection(globalSelection,self)
->>>>>>> 5efc50f9
+            mainwindow.setGlobalSelection(globalSelection[0].element.level,globalSelection)