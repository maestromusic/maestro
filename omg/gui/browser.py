#!/usr/bin/env python3
# -*- coding: utf-8 -*-
# Copyright 2011 Martin Altmayer
#
# This program is free software; you can redistribute it and/or modify
# it under the terms of the GNU General Public License version 3 as
# published by the Free Software Foundation.
#

import functools

from PyQt4 import QtGui, QtCore
from PyQt4.QtCore import Qt

from .. import database as db, config, search, constants, utils, tags, modify, flags
from ..search import searchbox, criteria as criteriaModule
from . import mainwindow, treeview, browserdialog, delegates, tageditor, tagwidgets
<<<<<<< HEAD
from ..models import browser as browsermodel, Element, Container
    
=======
from ..models import browser as browsermodel, Element
from ..modify.treeactions import TagValueHybridAction
                         
>>>>>>> 8a0bf4f7
translate = QtCore.QCoreApplication.translate


class BrowserDock(QtGui.QDockWidget):
    """DockWidget containing the Browser."""
    def __init__(self,parent=None,state=None,location=None):
        QtGui.QDockWidget.__init__(self,parent)
        self.setWindowTitle(self.tr("Browser"))
        browser = Browser(self,state)
        browser.selectionChanged.connect(self._handleSelectionChanged)
        self.setWidget(browser)
        
    def saveState(self):
        return self.widget().saveState()
    
    def _handleSelectionChanged(self,selectionModel,selected,deselected):
        """Change the global selection if some any elements are selected in any views."""
        globalSelection = []
        for index in selectionModel.selectedIndexes():
            node = selectionModel.model().data(index)
            # The browser does not load tags automatically
            if isinstance(node,Element):
                browsermodel._loadData(node)
                globalSelection.append(node)
        if len(globalSelection):
            mainwindow.setGlobalSelection(globalSelection,self.widget())
            

mainwindow.addWidgetData(mainwindow.WidgetData(
        id="browser",
        name=translate("Browser","Browser"),
        theClass = BrowserDock,
        central=False,
        dock=True,
        default=True,
        unique=False,
        preferredDockArea=Qt.LeftDockWidgetArea))


class Browser(QtGui.QWidget):
    """Browser to search the music collection. The browser contains a searchbox, a button to open the
    configuration-dialog and one or more views. Depending on whether search value is entered and/or a
    criterionFilter is set or not, the browser displays results from its bigResult-table or 'elements'
    (the table currently used is stored in self.table). Each view has a list of tag-sets ('layers') and will
    group the contents of self.table according to the layers: For each tag-set the view will contain a level
    of ValueNodes ('taglayer') that contain only elements with this value. After these taglayers the browser
    displays the contents in the usual tree structure ('container layer'). Currently only tags of type
    varchar may be used in the taglayers.
    
    ValueNodes will load their contents only when they are requested for the first time and to do so they
    will need to search from self.table to the smallResult-table used by all browsermodels together.
    
    More features:
    
        - Hidden values: Values from values_varchar with the hidden flag are stuffed into HiddenValueNodes
          (unless the showHiddenValues option is set to True).
        - Elements that don't have a value in any of the tags used in a taglayer are stuffed into a
          VariousNode (if a container has no artist-tag the reason is most likely that its children have
          different artists).
    
    Some of the more fancy features that only affect how nodes are displayed, include

         - RestoreExpandedOptimizer: When the browser reloads its contents after a ChangeEvent it will try
           to restore previously expanded nodes.
         - ExpandVisible: As long as the next level of (still unexpanded and not visible) nodes fits into the
           view, they are loaded automatically. If the whole next level fits into the view, it is expanded.
         - DirectLoad Shortcut: If a layer of ValueNodes happens to have only one value, this value is
           directly expanded without doing a new search (would give the same search results anyway)'
         - Merge ValueNodes Optimization: After AutoExpand (we need the contents to be loaded at least to the
           first layer of Elements) check whether there are ValueNodes containing the same elements and merge
           them.  
 
    \ """
    views = None # List of BrowserTreeViews
    table = db.prefix + "elements" # The MySQL-table whose contents are currently displayed

    # Whether or not hidden values should be displayed.
    showHiddenValues = False
    
    # The option dialog if it is open, and the index of the tab that was active when the dialog was closed.
    _dialog = None
    _lastDialogTabIndex = 0
    
    # The current search request
    searchRequest = None
    
    # Called when the selection changes in any of the views
    selectionChanged = QtCore.pyqtSignal(QtGui.QItemSelectionModel,
                                         QtGui.QItemSelection, QtGui.QItemSelection)
    
    def __init__(self,parent = None,state = None):
        """Initialize a new Browser with the given parent."""
        QtGui.QWidget.__init__(self,parent)
        self.criterionFilter = []
        self.searchCriteria = []
        self.views = []
        
        if browsermodel.searchEngine is None:
            browsermodel.initSearchEngine()
            
        browsermodel.searchEngine.searchFinished.connect(self._handleSearchFinished)
        self.bigResult = browsermodel.searchEngine.createResultTable("browser_big")
        
        # Layout
        layout = QtGui.QVBoxLayout(self)
        self.setLayout(layout)   
        
        # ControlLine (containing searchBox and optionButton)
        controlLineLayout = QtGui.QHBoxLayout()
        layout.addLayout(controlLineLayout)
        
        self.searchBox = searchbox.SearchBox(self)
        self.searchBox.criteriaChanged.connect(self.search)
        controlLineLayout.addWidget(self.searchBox)
        
        self.optionButton = QtGui.QPushButton(self)
        self.optionButton.setIcon(utils.getIcon('options.png'))
        self.optionButton.clicked.connect(self._handleOptionButton)
        controlLineLayout.addWidget(self.optionButton)
        
        self.splitter = QtGui.QSplitter(Qt.Vertical,self)
        layout.addWidget(self.splitter)
        
        # Restore state
        viewsToRestore = config.storage.browser.views
        if state is not None and isinstance(state,dict):
            if 'instant' in state:
                self.searchBox.setInstantSearch(state['instant'])
            if 'showHiddenValues' in state:
                self.showHiddenValues = state['showHiddenValues']
            if 'views' in state:
                viewsToRestore = state['views']
            if 'flags' in state:
                flagList = [flags.get(name) for name in state['flags'] if flags.exists(name)]
                if len(flagList) > 0:
                    self.criterionFilter.append(criteriaModule.FlagsCriterion(flagList))
        
        modify.dispatcher.changes.connect(self._handleDispatcher)
        
        # Convert tag names to tags, leaving the nested list structure unchanged.
        # This will in particular call self.load
        self.createViews(utils.mapRecursively(tags.get,viewsToRestore))

    def saveState(self):
        # Get the flags from self.criterionFilter
        # When a general criterionfilter is implemented we will store the filter itself as string
        # (e.g. '{flag:piano} Concert') instead of a list of flags.
        flags = []
        for criterion in self.criterionFilter:
            if isinstance(criterion,criteriaModule.FlagsCriterion):
                flags.extend(criterion.flags)
        return {
            'instant': self.searchBox.getInstantSearch(),
            'showHiddenValues': self.showHiddenValues,
            'views': utils.mapRecursively(lambda tag: tag.name,[view.model().layers for view in self.views]),
            'flags': [flagType.name for flagType in flags]
        }
    
    def load(self,restoreExpanded=False):
        """Load contents into the browser, based on the current criterionFilter and searchCriteria. If a
        search is necessary this will only start a search and actual loading will be done in
        _handleSearchFinished. If *restoreExpanded* is True all views will store the expanded nodes and try
        to restore them again after reloading.
        """
        criteria = self.criterionFilter + self.searchCriteria
        if self.searchRequest is not None:
            self.searchRequest.stop()

        if len(criteria) > 0:
            self.table = self.bigResult
            self.searchRequest = browsermodel.searchEngine.search(fromTable = db.prefix+"elements",
                                                                  resultTable = self.bigResult,
                                                                  criteria = criteria,
                                                                  data = restoreExpanded
                                                                );
            # view.resetToTable will be called when the search is finished
        else:
            self.table = db.prefix + "elements"
            self.searchRequest = None
            for view in self.views:
                view.resetToTable(self.table,restoreExpanded=restoreExpanded,
                                  expandVisible=not restoreExpanded)

    def search(self):
        """Search for the value in the search-box. If it is empty, display all values."""
        #TODO: restoreExpanded if new criteria are narrower than the old ones?
        self.searchCriteria = self.searchBox.getCriteria()
        self.load()
    
    def createViews(self,layersList):
        """Destroy all existing views and create views according to *layersList*: For each entry of
        *layersList* a BrowserTreeView using the entry as layers is created. Therefore each entry of
        *layersList* must be a list of tag-lists (confer BrowserTreeView.__init__).
        """
        for view in self.views:
            view.setParent(None)
        self.views = []
        for layers in layersList:
            newView = BrowserTreeView(self,layers)
            self.views.append(newView)
            newView.selectionModel().selectionChanged.connect(
                                    functools.partial(self.selectionChanged.emit,newView.selectionModel()))
            self.splitter.addWidget(newView)
        self.load()

    def getShowHiddenValues(self):
        """Return whether this browser should display ValueNodes where the hidden-flag in values_varchar is
        set."""
        return self.showHiddenValues
    
    def setShowHiddenValues(self,showHiddenValues):
        """Show or hide ValueNodes where the hidden-flag in values_varchar is set."""
        self.showHiddenValues = showHiddenValues
        for view in self.views:
            view.setShowHiddenValues(showHiddenValues)
    
    def setCriterionFilter(self,criteria):
        """Set the criterion filter. This is a list of criteria that will be prepended to the search criteria
        from the searchbox and thus form a permanent filter."""
        if criteria != self.criterionFilter:
            self.criterionFilter = criteria[:]
            self.load()
            
    def _handleOptionButton(self):
        """Open the option dialog."""
        if self._dialog is None:
            self._dialog = browserdialog.BrowserDialog(self)
            self._dialog.tabWidget.setCurrentIndex(self._lastDialogTabIndex)
            self._dialog.show()
    
    def _handleDialogClosed(self):
        """Close the option dialog."""
        # Note: This is called by the dialog and not by a signal
        self._lastDialogTabIndex = self._dialog.tabWidget.currentIndex()
        self._dialog = None
        
    def _handleSearchFinished(self,request):
        """React to searchFinished signals: Set the table to self.bigResult and reset the model."""
        if request is self.searchRequest and not request.isStopped():
            # Whether the view should restore expanded nodes after the search is stored in request.data.
            restore = request.data
            for view in self.views:
                view.resetToTable(self.table,restoreExpanded=restore,expandVisible=not restore)
                
    def _handleDispatcher(self,event):
        """Handle a change event."""
        # Optimize some cases in which we do not have to start a new search and reload everything.
        if isinstance(event,modify.events.ElementChangeEvent) and event.level == modify.EDITOR:
            return # Does not affect us
        elif isinstance(event,modify.events.SingleTagChangeEvent) \
                    and all(event.tag not in criterion.getTags() for criterion in self.searchCriteria) \
                    and all(event.tag not in criterion.getTags() for criterion in self.criterionFilter):
            for view in self.views:
                view.model().applyEvent(event)
                # If the tag is used in a layer of this view, we still have to reset the view.
                if any(event.tag in layer for layer in view.model().layers):
                    view.model().reset()
            return
        elif isinstance(event,modify.events.SingleFlagChangeEvent) \
                    and all(event.flag not in criterion.getFlags() for criterion in self.searchCriteria) \
                    and all(event.flag not in criterion.getFlags() for criterion in self.criterionFilter):
            for view in self.views:
                view.model().applyEvent(event)
            return

<<<<<<< HEAD
        self.load(restoreExpanded=True)
            

class TagValueAction(QtGui.QAction):
    tagActionTriggered = QtCore.pyqtSignal([object, int])
    
    def __init__(self, tag, valueId, parent):
        super().__init__("", parent)
        super().setText(self.tr('edit value [as {0}]'.format(tag)))
        self.triggered.connect(self._handleAction)
        self.tag = tag
        self.valueId = valueId
    
    def _handleAction(self):
        self.tagActionTriggered.emit(self.tag, self.valueId)


=======
>>>>>>> 8a0bf4f7
class BrowserTreeView(treeview.TreeView):
    """TreeView for the Browser. A browser may contain more than one view each using its own model. *parent*
    must be the browser-widget of this view. The *layers*-parameter determines how elements are grouped in
    this browser: It must be a list of tag-lists. For each entry in *layers* a tag-layer using the entry's
    tags is created. A BrowserTreeView initialized with
        [[tags.get('genre')],[tags.get('artist'),tags.get('composer')]]
    will group result first into different genres and then into different artist/composer-values, before
    finally displaying the elements itself."""
    
    # List of optimizers which will improve the display after reloading.
    _optimizer = None
    
    @classmethod
    def initContextMenu(cls):
        """Class method to initialize the context menu. This method should be overwritten in subclasses."""
        return [ TagValueHybridAction() ]
    
    def __init__(self,parent,layers):
        treeview.TreeView.__init__(self,parent)
<<<<<<< HEAD
        self.contextMenuProviderCategory = 'browser'
        self.setModel(browsermodel.BrowserModel(layers,parent))
        self.setItemDelegate(delegates.BrowserDelegate(self,self.model()))
        #self.doubleClicked.connect(self._handleDoubleClicked)
    
    def resetToTable(self,table,restoreExpanded,expandVisible):
        """Reset the view and its model so that it displays elements from *table*. If *restoreExpanded* is
        True, try to restore expanded nodes after reloading. If *expandVisible* is True, automatically 
        expand as much layers as are possible without vertical scrollbar.
        """
        # The order of the optimizers is very important!
        self._optimizers = []
        if restoreExpanded:
            self._optimizers.append(RestoreExpandedOptimizer(self))
        if expandVisible:
            self._optimizers.append(ExpandVisibleOptimizer(self))
        self._optimizers.append(ExpandSingleOptimizer(self))
        self._optimizers.append(MergeValueNodesOptimizer(self))
        
        self.model().reset(table)
        if len(self._optimizers) > 0:
            for optimizer in self._optimizers:
                optimizer.finished.connect(self._handleOptimizerFinished)
            self._optimizers[0].start()
        
    def _handleOptimizerFinished(self):
        """Handle the finished-signal from the current optimizer."""
        optimizer = self._optimizers.pop(0)
        optimizer.finished.disconnect(self._handleOptimizerFinished)
        if len(self._optimizers) > 0:
            self._optimizers[0].start()
        
    def contextMenuProvider(self, actions, currentIndex):
        if currentIndex.isValid():
            node = currentIndex.internalPointer()
            if isinstance(node, browsermodel.ValueNode):
                for tag, id in node.valueIds.items():
                    action = TagValueAction(tags.get(tag), id, self)
                    actions.append(action)
                    action.tagActionTriggered.connect(tagwidgets.TagValuePropertiesWidget.showDialog)
        super().contextMenuProvider(actions, currentIndex)
    
    def _handleValueEditAction(self):
        tagwidgets.TagValuePropertiesWidget.showDialog()
    
       
class Optimizer(QtCore.QObject):
    """Optimizers improve the display of a BrowserTreeView after its nodes have been loaded. They are 
    created before the model is reset and thus may store information as currently expanded nodes. After
    the nodes have been loaded, ''start'' is called."""
    finished = QtCore.pyqtSignal()
    
    def __init__(self,view):
        super().__init__(view)
        self.view = view

    def start(self):
        pass
    
    def stop(self):
        pass
 
 
class ExpandSingleOptimizer(Optimizer):
    """Optimizer which expands single nodes and stops when a level contains more than one node. Note that
    this is not necessarily done by the ExpandVisibleOptimizer because it might make a vertical scrollbar
    necessary. Thanks to the DirectLoad-shortcut of BrowserModel, this optimizer does not have to load
    nodes and can thus finish immediately."""
    def start(self):
        node = self.view.model().getRoot()
        while (not isinstance(node,browsermodel.CriterionNode) or node.hasLoaded()) \
                and node.getContentsCount() == 1:
            node = node.getContents()[0]
            self.view.expand(self.view.model().getIndex(node))

        self.finished.emit()
=======
        self.setModel(browsermodel.BrowserModel(parent.table,layers,parent,self))
        self.setItemDelegate(delegates.BrowserDelegate(self,self.model()))
        #self.doubleClicked.connect(self._handleDoubleClicked)
>>>>>>> 8a0bf4f7


class RestoreExpandedOptimizer(Optimizer):
    def __init__(self,view):
        super().__init__(view)
        self._expanded = self._getExpandedNodes(QtCore.QModelIndex())
        view.model().nodeLoaded.connect(self._handleNodeLoaded)
    
    def start(self):
        self._generator = self._expandedNodesGenerator()
        self._handleNodeLoaded(None)
        
    def stop(self):                  
        self.view.model().nodeLoaded.disconnect(self._handleNodeLoaded)
        self.finished.emit()
    
    def _getKey(self,node):
        if isinstance(node,browsermodel.CriterionNode):
            key = node.getKey()
        else: key = node.id
                
    def _getExpandedNodes(self,index):
        model = self.view.model()
        result = {}
        for i in range(model.rowCount(index)):
            childIndex = model.index(i,0,index)
            if self.view.isExpanded(childIndex):
                child = model.data(childIndex,Qt.EditRole)
                if isinstance(child,browsermodel.CriterionNode):
                    key = child.getKey()
                else: key = child.id
                result[key] = self._getExpandedNodes(childIndex)
        return result
    
    def _handleNodeLoaded(self,node=None):
        try:
            next(self._generator)
            # Reaching this point means a node was expanded, that had not already loaded its contents.
            # Thus we have to wait until the search finishes and the signal is emitted again.
            return
        except StopIteration:
            self.stop()
    
    def _expandedNodesGenerator(self):
        model = self.view.model()
        listOfDicts = [self._expanded] # No need to copy although this will be modified below.
        listOfNodes = [model.getRoot()]
        while len(listOfDicts):
            currentDict = listOfDicts[-1]
            currentNode = listOfNodes[-1]
            if len(currentDict) == 0:
                listOfDicts.pop()
                listOfNodes.pop()
                continue
            key,expanded = currentDict.popitem()
            for child in currentNode.getContents():
                if (isinstance(child,browsermodel.CriterionNode) and child.getKey() == key) \
                            or (isinstance(child,Container) and child.id == key):
                    if len(expanded) > 0:
                        # After expanding this node, process expanded nodes below this one
                        listOfDicts.append(expanded)
                        listOfNodes.append(child)
                    # If this is a CriterionNode expanding the node will start a search and we have to wait.
                    mustSearch = isinstance(child,browsermodel.CriterionNode) and not child.hasLoaded()
                    self.view.expand(model.getIndex(child))
                    if mustSearch:
                        yield child
                    break
            else: print("Not found: {}".format(key))
            
    
class ExpandVisibleOptimizer(Optimizer):
    def start(self):
        """Start AutoExpand: Calculate the height of all nodes with depth 1. If they fit into the view and
        there is still place left, load the contents of those nodes (using the AutoLoad feature of
        BrowserModel) until all nodes of depth 2 are loaded or the height of the loaded nodes together with
        all nodes of depth 1 exceeds the height of the view. In the first case expand all nodes of depth 1
        and continue with the next level. In the second case it is clear that we cannot display all nodes of
        depth 2, so stop AutoExpand and AutoLoad.
        
        Because loading contents involves searches the _autoExpand-method needs to be called repeatedly after
        each search.
        """ 
        self._autoExpandDepth = 0
        maxHeight = self.view.maximumViewportSize().height()
        # Calculate the height of the first level
        height = self._getHeightOfDepth(self.view.model().getRoot(),1,maxHeight)
        if height is None or height < maxHeight:
            self._depthHeights = [height]
            self.view.model().nodeLoaded.connect(self._handleNodeLoaded)
            self._handleNodeLoaded()
        else:
            self.finished.emit()
            
    def stop(self):
        self.view.model().nodeLoaded.disconnect(self._handleNodeLoaded)
        self.finished.emit()
            
    def _handleNodeLoaded(self):
        """This is called at the start of AutoExpand and (by the model) whenever the contents of a node has
        been loaded. The method will calculate the height of all nodes of the visible depths and of the
        nodes whose contents are already loaded on the next level and
        
            - stop AutoExpand and AutoLoad if the next level doesn't fit into the view
            - expand to the next level if all nodes are loaded and it does fit
            - load a node if the next level may fit into the view and we need the contents to find out.
              autoExpand will be called again from BrowserModel._handleSearchFinished.
            
        \ """
        maxHeight = self.view.maximumViewportSize().height()
        while True:
            # this is at least 2, since depthHeights is initialized with the height of depth 1 in
            # startAutoExpand. 
            depth = len(self._depthHeights)+1
            height = self._getHeightOfDepth(self.view.model().getRoot(),
                                            depth,maxHeight-sum(self._depthHeights))
            if height is None:
                return # a node is not loaded yet, so wait for the next call
            if height == 0: # We have reached the last level
                self.stop()
                return
            self._depthHeights.append(height)
            if sum(self._depthHeights) <= maxHeight:
                self._autoExpandDepth = depth
                #print("Expanding to depth {}".format(depth-2))
                # If two levels fit in the view, we want to expand up to depth 1. Qt counts from 0, thus -2.
                self.view.expandToDepth(depth-2)
            else:
                self.stop()
                return
    
    def _getHeightOfDepth(self,node,depth,maxHeight):
        """Caculate the height of all nodes of depth *depth* relative to their ancestor *node*. Stop when
        *maxHeight* is exceeded. If a node has not loaded its contents yet, start loading the contents and
        return None.
        """
        if not node.hasContents():
            return 0
        if isinstance(node,browsermodel.CriterionNode) and not node.hasLoaded():
            node.loadContents()
            return None
        height = 0
        for child in node.getContents():
            if depth == 1:
                height += self.view.itemDelegate().sizeHint(None,self.view.model().getIndex(child)).height()
            else:
                if node.hasContents():
                    newHeight = self._getHeightOfDepth(child, depth-1,maxHeight-height)
                    if newHeight is None:
                        return None # A node is not loaded yet
                    else: height += newHeight
            if height > maxHeight:
                break
        return height


class MergeValueNodesOptimizer(Optimizer):
    """After AutoExpand (we need the contents to be loaded at least to the first layer of Elements) check
    whether there are ValueNodes containing the same elements and merge them.
    
    This method optimizes the ValueNodes below *node* and returns the toplevel element contents of *node*
    as set. If any node below *node* has not loaded its contents, this method returns None.
    """
    def start(self):
        self._optimize(self.view.model().getRoot())
        self.finished.emit()
        
    def _optimize(self,node):
        model = self.view.model()
        
        # Later this set will contain the element-ids of all toplevel elements that are recursively
        # contained in this node (it will only contain elements whose direct parent is a ValueNode).
        contentIds = set()
        
        # This maps hashes of contents (ordered tuples of contentIds to be precise) to the child of *node*
        # containing those contents.
        contentDict = {}
        
        # Set to false if a child has not fully loaded its contents.
        loaded = True
        
        # Copy the list as contents may change.
        for child in node.getContents()[:]: 
            if isinstance(child,Element):
                contentIds.add(child.id)
                continue
            if not isinstance(child,browsermodel.ValueNode):
                # TODO: Handle VariousNodes, HiddenValuesNodes
                continue
            if not child.hasLoaded():
                loaded = False
                continue
            
            # First optimize the nodes below child and get the contents
            subContentIds = self._optimize(child)
            if subContentIds is None: # child has not fully loaded its contents
                loaded = False
                continue
                
            # Calculate the hash used to compare contents. It is important to sort the ids because often the
            # children are sorted differently depending on the value of node (e.g. when using a layer with
            # artist and composer tags, having sorttags date for artist and title for composer).
            contentHash = hash(tuple(sorted(subContentIds)))
            
            if contentHash not in contentDict:
                contentDict[contentHash] = child
                contentIds.update(subContentIds)
            else:
                # Yeah! We found two children with the same contents
                contentDict[contentHash].addValues(child)
                position = node.index(child)
                model.beginRemoveRows(model.getIndex(node),position,position)
                del node.contents[position]
                model.endRemoveRows()
            
        if loaded:
            return contentIds
        else: return None
          <|MERGE_RESOLUTION|>--- conflicted
+++ resolved
@@ -15,14 +15,8 @@
 from .. import database as db, config, search, constants, utils, tags, modify, flags
 from ..search import searchbox, criteria as criteriaModule
 from . import mainwindow, treeview, browserdialog, delegates, tageditor, tagwidgets
-<<<<<<< HEAD
 from ..models import browser as browsermodel, Element, Container
-    
-=======
-from ..models import browser as browsermodel, Element
 from ..modify.treeactions import TagValueHybridAction
-                         
->>>>>>> 8a0bf4f7
 translate = QtCore.QCoreApplication.translate
 
 
@@ -288,26 +282,7 @@
                 view.model().applyEvent(event)
             return
 
-<<<<<<< HEAD
-        self.load(restoreExpanded=True)
-            
-
-class TagValueAction(QtGui.QAction):
-    tagActionTriggered = QtCore.pyqtSignal([object, int])
-    
-    def __init__(self, tag, valueId, parent):
-        super().__init__("", parent)
-        super().setText(self.tr('edit value [as {0}]'.format(tag)))
-        self.triggered.connect(self._handleAction)
-        self.tag = tag
-        self.valueId = valueId
-    
-    def _handleAction(self):
-        self.tagActionTriggered.emit(self.tag, self.valueId)
-
-
-=======
->>>>>>> 8a0bf4f7
+
 class BrowserTreeView(treeview.TreeView):
     """TreeView for the Browser. A browser may contain more than one view each using its own model. *parent*
     must be the browser-widget of this view. The *layers*-parameter determines how elements are grouped in
@@ -319,7 +294,7 @@
     
     # List of optimizers which will improve the display after reloading.
     _optimizer = None
-    
+
     @classmethod
     def initContextMenu(cls):
         """Class method to initialize the context menu. This method should be overwritten in subclasses."""
@@ -327,8 +302,6 @@
     
     def __init__(self,parent,layers):
         treeview.TreeView.__init__(self,parent)
-<<<<<<< HEAD
-        self.contextMenuProviderCategory = 'browser'
         self.setModel(browsermodel.BrowserModel(layers,parent))
         self.setItemDelegate(delegates.BrowserDelegate(self,self.model()))
         #self.doubleClicked.connect(self._handleDoubleClicked)
@@ -404,11 +377,6 @@
             self.view.expand(self.view.model().getIndex(node))
 
         self.finished.emit()
-=======
-        self.setModel(browsermodel.BrowserModel(parent.table,layers,parent,self))
-        self.setItemDelegate(delegates.BrowserDelegate(self,self.model()))
-        #self.doubleClicked.connect(self._handleDoubleClicked)
->>>>>>> 8a0bf4f7
 
 
 class RestoreExpandedOptimizer(Optimizer):
