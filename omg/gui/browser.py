--- conflicted
+++ resolved
@@ -328,13 +328,8 @@
                                             DeleteFromDiskAction,
                                             MergeAction,
                                             FlattenAction,
-<<<<<<< HEAD
                                             ToggleMajorAction])
-                   ]
-
-=======
-                                            ToggleMajorAction]) ]
->>>>>>> 2071a42d
+                    ]
     def __init__(self,parent,layers,delegateConfig):
         treeview.TreeView.__init__(self,parent)
         self.setModel(browsermodel.BrowserModel(layers,parent))
