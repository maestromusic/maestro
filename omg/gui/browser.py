# -*- coding: utf-8 -*-
# OMG Music Manager  -  http://omg.mathematik.uni-kl.de
# Copyright (C) 2009-2014 Martin Altmayer, Michael Helmling
#
# This program is free software: you can redistribute it and/or modify
# it under the terms of the GNU General Public License as published by
# the Free Software Foundation, either version 3 of the License, or
# (at your option) any later version.
#
# This program is distributed in the hope that it will be useful,
# but WITHOUT ANY WARRANTY; without even the implied warranty of
# MERCHANTABILITY or FITNESS FOR A PARTICULAR PURPOSE.  See the
# GNU General Public License for more details.
# 
# You should have received a copy of the GNU General Public License
# along with this program.  If not, see <http://www.gnu.org/licenses/>.
#

import functools

from PyQt4 import QtGui, QtCore
from PyQt4.QtCore import Qt

<<<<<<< HEAD
from .. import application, config, database as db, logging, utils, search
from ..core import tags, flags, levels
from ..core.elements import Element, Container
=======
from .. import application, config, database as db, logging, utils, search as searchmodule
from ..core import flags, levels
from ..core.elements import Element
from ..search import criteria
>>>>>>> a18896e9
from . import mainwindow, treeactions, treeview, browserdialog, delegates, dockwidget, search as searchgui
from .delegates import browser as browserdelegate
from ..models import browser as browsermodel


translate = QtCore.QCoreApplication.translate
logger = logging.getLogger(__name__)

defaultBrowser = None


class CompleteContainerAction(treeactions.TreeAction):
    """This action replaces the contents of a container wrapper by all contents of the corresponding element.
    """ 
    def __init__(self, parent):
        super().__init__(parent)
        self.setText(self.tr("Complete container"))
    
    def initialize(self, selection):
        self.setEnabled(any(w.isContainer()
                                and (w.contents is None or len(w.contents) < len(w.element.contents))
                            for w in selection.wrappers()))
    
    def doAction(self):
        treeView = self.parent()
        model = treeView.model()
        for wrapper in treeView.selection.wrappers():
            if wrapper.isContainer() and (wrapper.contents is None 
                                            or len(wrapper.contents) < len(wrapper.element.contents)):
                model.beginRemoveRows(model.getIndex(wrapper), 0, len(wrapper.contents)-1)
                wrapper.setContents([])
                model.endRemoveRows()
                model.beginInsertRows(model.getIndex(wrapper), 0, len(wrapper.element.contents)-1)
                wrapper.loadContents(recursive=True)
                model.endInsertRows()


class Browser(dockwidget.DockWidget):
    """Browser to search the music collection. The browser contains a searchbox and one or more views.
    The browser displays all elements or a subset defined by three different criteria (combined with AND):
        - the search criterion entered in the search box ('searchCriterion'),
        - the selected flags in the configuration dialog ('flagCriterion'),
        - and the criterion specified in the configuration dialog ('filterCriterion').
    Each view has a list of layers that decide how to group the contents of the table. Typically each layer
    generates one level in the final tree structure. The contents of each node on this layer will then be
    grouped by the next layer. The last layer is always a ContainerLayer, that displays nodes in their tree
    structure.
    
    Usually layers create CriterionNodes to group elements (a CriterionNode contains those element of the
    set of elements displayed in the browser which match an additional search criterion). The contents of
    such a node will only be loaded when they are requested for the first time and to do so a search needs
    to be performed.
       
    Some of the more fancy features that only affect how nodes are displayed, include

         - Restore expanded: When the browser reloads its contents after a ChangeEvent it will try to restore
           previously expanded nodes.
         - Expand visible levels: The browser tries to expand as many full (tree structure) levels as
           possible. For this it will load (but not yet expand) nodes and compute their sizes until it is
           either clear, that the next level does not fit into the view or it can be expanded.
 
    """
    table = db.prefix + "elements" # The MySQL-table whose contents are currently displayed

    # Whether or not hidden values should be displayed.
    showHiddenValues = False
    
    # The current search request
    searchRequest = None
    
    # Called when the selection changes in any of the views
    selectionChanged = QtCore.pyqtSignal(QtGui.QItemSelectionModel,
                                         QtGui.QItemSelection, QtGui.QItemSelection)
    
    def __init__(self, parent=None, state=None, **args):
        """Initialize a new Browser with the given parent."""
        super().__init__(parent, **args)
        widget = QtGui.QWidget()
        self.setWidget(widget)
        
        self.views = [] # List of treeviews
        
        # These three criteria determine the set of elements displayed in the browser. They are combined
        # using AND.
        self.filterCriterion = None  # Used by the 'filter'-line edit in the option dialog 
        self.flagCriterion = None    # Used by the flags filter in the option dialog
        self.searchCriterion = None  # Used by the search box

        # Layout
        layout = QtGui.QVBoxLayout(widget)
        layout.setSpacing(0)
        layout.setContentsMargins(0,0,0,0)
        
        controlLineLayout = QtGui.QHBoxLayout()
        self.searchBox = searchgui.SearchBox()
        self.searchBox.criterionChanged.connect(self.search)
        controlLineLayout.addWidget(self.searchBox)
        
        # This option button is only used when dock widget title bars are hidden (otherwise the dock widget
        # title bar contains an analogous button).
        self.optionButton = dockwidget.DockWidgetTitleButton('options')
        self.optionButton.clicked.connect(functools.partial(self.toggleOptionDialog, self.optionButton))
        controlLineLayout.addWidget(self.optionButton)
        self.optionButton.setVisible(mainwindow.mainWindow.hideTitleBarsAction.isChecked())
        layout.addLayout(controlLineLayout)
               
        self.splitter = QtGui.QSplitter(Qt.Vertical,self)
        layout.addWidget(self.splitter)
        
        # Restore state
        layersForViews = [self.defaultLayers()]
        self.delegateProfile = browserdelegate.BrowserDelegate.profileType.default()
        self.sortTags = {}
        if state is not None and isinstance(state, dict):
            if 'instant' in state:
                self.searchBox.instant = bool(state['instant'])
            if 'showHiddenValues' in state:
                self.showHiddenValues = state['showHiddenValues']
            if 'views' in state:
                layersForViews = []
                for layersConfig in state['views']:
                    layers = []
                    layersForViews.append(layers)
                    for layerConfig in layersConfig: 
                        try:
                            className, layerState = layerConfig
                            if className in browsermodel.layerClasses:
                                theClass = browsermodel.layerClasses[className][1]
                                layer = theClass(self, state=layerState)
                                layers.append(layer)
                        except Exception as e:
                            logger.warning("Could not parse a layer of the browser: {}".format(e))
            if 'flags' in state:
                flagList = [flags.get(name) for name in state['flags'] if flags.exists(name)]
                if len(flagList) > 0:
                    self.flagCriterion = search.criteria.FlagCriterion(flagList)
            if 'filter' in state:
                try:
                    self.filterCriterion = search.criteria.parse(state['filter'])
                except search.criteria.ParseException as e:
                    logger.warning("Could not parse the browser's filter criterion: {}".format(e))
            if 'delegate' in state:
                self.delegateProfile = delegates.profiles.category.getFromStorage(
                                                            state.get('delegate'),
                                                            browserdelegate.BrowserDelegate.profileType)
            
        application.dispatcher.connect(self._handleChangeEvent)
        levels.real.connect(self._handleChangeEvent)

        self.createViews(layersForViews)
        
        global defaultBrowser
        defaultBrowser = self

    def saveState(self):
        state = {
            'instant': self.searchBox.instant,
            'showHiddenValues': self.showHiddenValues,
        }
        if len(self.views) > 0:
            state['views'] = [[(layer.className, layer.state()) for layer in view.model().layers]
                                 for view in self.views]
        if self.delegateProfile is not None:
            state['delegate'] = self.delegateProfile.name
        if self.filterCriterion is not None:
            state['filter'] = repr(self.filterCriterion)
        if self.flagCriterion is not None:
            state['flags'] = [flag.name for flag in self.flagCriterion.flags]
        return state
    
    def createViews(self, layersForViews):
        """Destroy all existing views and create views according to *layersForViews*: Each entry must be
        a list of layers for the corresponding view.
        """
        for view in self.views:
            view.setParent(None)
        self.views = []
        for layers in layersForViews:
            self.addView(layers, reset=False)
    
    def addView(self, layers=None, reset=True):
        """Add a view with the given layers."""
        if layers is None:
            layers = self.defaultLayers()
        return self.insertView(len(self.views), layers, reset)
    
    def insertView(self, index, layers, reset=True):
        """Insert a view with the given layers at position *index*."""
        newView = BrowserTreeView(self, layers, self.getFilter(), self.delegateProfile)
        self.views.insert(index, newView)
        newView.selectionModel().selectionChanged.connect(
                                functools.partial(self.selectionChanged.emit, newView.selectionModel()))
        self.splitter.insertWidget(index, newView)
        if reset:
            newView.resetToTable(self.table)
        return newView
        
    def removeView(self, index):
        """Remove the view with position *index* from the browser."""
        view = self.views[index]
        del self.views[index]
        view.setParent(None)
    
    def moveView(self, fromIndex, toIndex):
        """Move a view between two positions."""
        movingView = self.views[fromIndex]
        del self.views[fromIndex]
        self.views.insert(toIndex, movingView)
        self.splitter.insertWidget(toIndex, movingView) # will be removed from old position automatically
            
    def reload(self):
        """Clear everything and rebuilt it from the database."""
        for view in self.views:
            view.model().reset()
            
    def updateFilter(self):
        """Update the filter in all views and reload."""
        for view in self.views:
            view.expander = VisibleLevelsExpander(view)
            view.model().setFilter(self.getFilter())
        
    def search(self, searchString=None):
        """Search for the value in the searchbox. If it is empty, display all values. If *searchString*
        is given, write it into the searchbox and search for it.
        """
        #TODO: restoreExpanded if new criteria are narrower than the old ones?
        self.searchCriterion = self.searchBox.criterion
        self.updateFilter()
    
    def getFilter(self):
        """Return the complete filter that is currently active (either a Criterion or None).
        The filter consists of the search criterion entered by the user, the selected flags and the static
        filter set in the configuration dialog.
        """ 
        return search.criteria.combine('AND', 
            [c for c in [self.searchCriterion, self.flagCriterion, self.filterCriterion] if c is not None])

    def setFlagFilter(self, flags):
        """Set the browser's flag filter to the given list of flags."""
        if len(flags) == 0:
            if self.flagCriterion is not None:
                self.flagCriterion = None
                self.updateFilter()
        else:
            if self.flagCriterion is None or self.flagCriterion.flags != flags:
                self.flagCriterion = search.criteria.FlagCriterion(flags)
                self.updateFilter()
        
    def setFilterCriterion(self, criterion):
        """Set a single criterion that will be added to all other criteria from the searchbox (using AND)
        and thus form a permanent filter."""
        if criterion != self.filterCriterion:
            self.filterCriterion = criterion
            self.updateFilter()

    def getShowHiddenValues(self):
        """Return whether this browser should display ValueNodes where the hidden-flag in values_varchar is
        set."""
        return self.showHiddenValues
    
    def setShowHiddenValues(self,showHiddenValues):
        """Show or hide ValueNodes where the hidden-flag in values_varchar is set."""
        self.showHiddenValues = showHiddenValues
<<<<<<< HEAD
        self.reload()
=======
        for view in self.views:
            view.model().setShowHiddenValues(showHiddenValues)
        
    def _handleSearchFinished(self,request):
        """React to searchFinished signals: Set the table to self.resultTable and reset the model."""
        if request is self.searchRequest:
            self.searchRequest = None
            # Whether the view should restore expanded nodes after the search is stored in request.data.
            restore = request.data
            #TODO: "restore" is not used
            for view in self.views:
                view.expander = VisibleLevelsExpander(view)
                view.resetToTable(self.table)
>>>>>>> a18896e9
                
    def _handleChangeEvent(self, event):
        """Handle a change event from the application's dispatcher or the real level."""
        #TODO: Optimize some cases in which we do not have to start a new search and reload everything.
        if isinstance(event, application.ModuleStateChangeEvent):
            return
        for view in self.views:
            view.expander = RestoreExpander(view)
        self.reload()
    
    def createOptionDialog(self, parent):
        """Open the configuration popup."""
        return browserdialog.BrowserDialog(parent, self)
    
    def _handleHideTitleBarAction(self, checked):
        """React to the 'Hide title bar' action in the view menu."""
        super()._handleHideTitleBarAction(checked)
        if hasattr(self, 'optionButton'): # false during construction
            self.optionButton.setVisible(checked)
              
    def defaultLayers(self):
        """Return the default list of layers for a view."""
        tagList = browsermodel.TagLayer.defaultTagList()
        if len(tagList) > 0:
            return [browsermodel.TagLayer(self, tagList)]
        else: return []

    def closeEvent(self, event):
        for view in self.views:
            view.model().shutdown()
        return super().closeEvent(event)


mainwindow.addWidgetData(mainwindow.WidgetData(
        id = "browser",
        name = translate("Browser","Browser"),
        icon = utils.getIcon('widgets/browser.png'),
        theClass = Browser,
        central = False,
        preferredDockArea = Qt.LeftDockWidgetArea))


class BrowserTreeView(treeview.TreeView):
    """TreeView for the Browser. A browser may contain more than one view each using its own model. *parent*
    must be the browser-widget of this view. The *layers*-parameter determines how elements are grouped in
    this browser, see BrowserModel. *delegateProfile* is the profile passed to the BrowserDelegate instance.
    """
    
    actionConfig = treeview.TreeActionConfiguration()
    sect = translate("BrowserTreeView", "Browser")
    actionConfig.addActionDefinition(((sect, 'value'),), treeactions.TagValueAction)
    sect = translate("BrowserTreeView", "Elements")
    actionConfig.addActionDefinition(((sect, 'editTags'),), treeactions.EditTagsAction)
    actionConfig.addActionDefinition(((sect, 'changeFileUrls'),), treeactions.ChangeFileUrlsAction)
    actionConfig.addActionDefinition(((sect, 'delete'),), treeactions.DeleteAction,
                                     text=translate("BrowserTreeView", "Delete from OMG"))
    actionConfig.addActionDefinition(((sect, 'merge'),), treeactions.MergeAction)
<<<<<<< HEAD
    actionConfig.addActionDefinition(((sect, 'elementType'),), treeactions.ChangeElementTypeAction)
    positionSect = translate("BrowserTreeView", "Position")
    actionConfig.addActionDefinition(((sect, positionSect), (positionSect, 'position+')), treeactions.ChangePositionAction, mode="+1")
    actionConfig.addActionDefinition(((sect, positionSect), (positionSect, 'position-')), treeactions.ChangePositionAction, mode="-1")
    viewSect = translate("BrowserTreeView", "View")
    actionConfig.addActionDefinition(((sect, viewSect), (viewSect, 'loadContainer'),), CompleteContainerAction)
    actionConfig.addActionDefinition(((sect, viewSect), (viewSect, 'collapseAll')), treeactions.ExpandOrCollapseAllAction, expand=False)
    actionConfig.addActionDefinition(((sect, viewSect), (viewSect, 'expandAll')), treeactions.ExpandOrCollapseAllAction, expand=True)
=======
    treeactions.SetElementTypeAction.addSubmenu(actionConfig, sect)
    treeactions.ChangePositionAction.addSubmenu(actionConfig, sect) 
>>>>>>> a18896e9
    
    def __init__(self, browser, layers, filter, delegateProfile):
        super().__init__(levels.real)
        self.browser = browser
        self.setModel(browsermodel.BrowserModel(layers, filter))
        self.header().sectionResized.connect(self.model().layoutChanged)
        
        # If there are no contents, the browser model contains a help message (e.g. "no search results"),
        # which should not be decorated.
        self.setRootIsDecorated(self.model().hasContents())
        self.model().hasContentsChanged.connect(self.setRootIsDecorated)
        
        # Queued connection is necessary so that the model has really finished loading, when the view reacts.
        self.model().nodeLoaded.connect(self._handleNodeLoaded, Qt.QueuedConnection)
        
        self.setItemDelegate(browserdelegate.BrowserDelegate(self, delegateProfile))
        
        # The expander will decide which nodes to load/expand after the view is reset. Because each loading
        # might perform a search, Expanders work asynchronously.
        self.expander = None

    def focusInEvent(self, event):
        global defaultBrowser
        defaultBrowser = self.browser
        super().focusInEvent(event)
        
    def resetToTable(self, table):
        """Reset the view and its model so that it displays elements from *table*."""
        self.model().reset(table)
    
    def _handleNodeLoaded(self, node):
        """When a node has loaded in the model, allow the expander to expand it or load another node."""
        # Call the current expander so that it can decide what nodes should be loaded (or even expanded)
        if self.expander is not None:
            if not self.expander.next():
                self.expander = None
        # Always expand nodes with a single children (unless an expander is/was in charge)
        elif node.getContentsCount() == 1:
            self.expand(self.model().getIndex(node.contents[0]))
    
    def mouseDoubleClickEvent(self, event):
        # Because we must access modifiers, mouseDoubleClickEvent is used instead of the equivalent signal.
        index = self.indexAt(event.pos())
        if not index.isValid():
            return
        mimeData = browsermodel.BrowserMimeData.fromIndexes(self.model(), [index])
        wrappers = [w.copy() for w in mimeData.wrappers()]
        from . import playlist
        playlist.appendToDefaultPlaylist(wrappers, replace=event.modifiers() & Qt.ControlModifier)
            

class RestoreExpander:
    """Expander that will store the current list of expanded nodes in *view* and expand them again bit by bit,
    whenever next is called (until next returns False). Expanded nodes will be stored by their data and not
    by reference/model index/persistent model index. Thus the expander also works if all nodes have been
    deleted and replaced by new instances with the same data.
    """ 
    def __init__(self, view):
        self.view = view
        self.expanded = self.getExpandedNodes(QtCore.QModelIndex())
        self.generator = self.expandedNodesGenerator()
                
    def getExpandedNodes(self, index):
        """Return all expanded nodes under the given model index in a dict mapping the key of an expanded
        node (see getKey) to a (recursive) dict of expanded nodes under that node.
        """
        model = self.view.model()
        result = {}
        for i in range(model.rowCount(index)):
            childIndex = model.index(i,0,index)
            if self.view.isExpanded(childIndex):
                child = model.data(childIndex,Qt.EditRole)
                result[self.getKey(child)] = self.getExpandedNodes(childIndex)
        return result
    
    def next(self):
        """Expand the next node and return True, or return False if all nodes have already been expanded."""
        try:
            next(self.generator)
            # Reaching this point means a node was expanded that had not already loaded its contents.
            # Thus we have to wait until the search finishes and this function is called again
            return True
        except StopIteration:
            return False
        
    def getKey(self, node):
        """Get an identifier for *node*, which is unique among all siblings and will be the same for an
        equivalent node after reloading the model."""
        if isinstance(node, browsermodel.CriterionNode) and hasattr(node, 'getKey'):
            return node.getKey()
        elif isinstance(node, Element):
            return node.id    
        else: 
            # This works for nodeclasses of which not more than one instance has the same parent.
            # (e.g. HiddenValuesNode).
            return (node.__class__,)
        
    def expandedNodesGenerator(self):
        """Based on self.expanded, yield nodes that should be expanded."""
        model = self.view.model()
        # toExpand contains tuples of a node and a dict storing which child nodes should be expanded.
        # For each child node that should be expanded the dict maps a key generated by getKey to a new dict
        # storing (recursively) the next level of nodes to expand. 
        toExpand = [(model.getRoot(), self.expanded)]
        while len(toExpand):
            # In each iteration one node is expanded
            currentNode, currentDict = toExpand[-1]
            if len(currentDict) == 0:
                toExpand.pop()
                continue
            key, expanded = currentDict.popitem()
            for child in currentNode.getContents():
                if key == self.getKey(child):
                    if len(expanded) > 0:
                        # After expanding this node, process expanded nodes below this one
                        toExpand.append((child, expanded))
                    # If this is a CriterionNode expanding the node will start a search and we have to wait.
                    mustSearch = isinstance(child, browsermodel.CriterionNode) and not child.hasLoaded()
                    self.view.expand(model.getIndex(child))
                    if mustSearch:
                        yield child
                    break
            

class VisibleLevelsExpander:
    """Expands whole (tree structure) levels at once as long as they fit into the view. Whenever the 'next'
    method is called, this expander will load (but not yet expand) a node on the next level that is not yet
    completely expanded. Then it computes the size of all contents. If they are too big to fit into the view,
    the expander stops. But if all contents have been loaded and fit, their parents will be expanded.
    """
    def __init__(self, view):
        self.view = view
        self._depthHeights = None
            
    def next(self):
        """Load the next node. Possibly expand a whole (tree structure) level."""
        maxHeight = self.view.maximumViewportSize().height()
        if self._depthHeights is None:
            # Calculate the height of the first level
            height = self._getHeightOfDepth(self.view.model().getRoot(), 1, maxHeight)
            if height is None or height < maxHeight:
                self._depthHeights = [height]
            else:
                # first level doesn't fit
                return False
        
        while True:
            # this is at least 2, since depthHeights is initialized with the height of depth 1 in
            # startAutoExpand. 
            depth = len(self._depthHeights)+1
            height = self._getHeightOfDepth(self.view.model().getRoot(),
                                            depth,
                                            maxHeight - sum(self._depthHeights))
            if height is None:
                return True # a node is not loaded yet, so wait for the next call
            if height == 0: # We have reached the last level
                return False
            self._depthHeights.append(height)
            if sum(self._depthHeights) <= maxHeight:
                # If two levels fit in the view, we want to expand up to depth 1.
                self.expandToDepth(depth-1)
            else:
                return False
    
    def _getHeightOfDepth(self, node, depth, maxHeight):
        """Caculate the height of all nodes of depth *depth* relative to their ancestor *node*. Stop when
        *maxHeight* is exceeded. If a node has not loaded its contents yet, start loading the contents and
        return None.
        """
        if not node.hasContents():
            return 0
        if isinstance(node, browsermodel.CriterionNode) and not node.hasLoaded():
            node.loadContents()
            return None
        height = 0
        for child in node.getContents():
            if depth == 1:
                height += self.view.itemDelegate().sizeHint(None, self.view.model().getIndex(child)).height()
            else:
                if node.hasContents() and not isinstance(node, browsermodel.HiddenValuesNode):
                    newHeight = self._getHeightOfDepth(child, depth-1, maxHeight-height)
                    if newHeight is None:
                        return None # A node is not loaded yet
                    else: height += newHeight
            if height > maxHeight:
                break
        return height
            
    def expandToDepth(self, depth, parent=None):
        """Expand all nodes up to *depth*. The root node is on depth 0, so *depth* should be at least 1.
        If *parent* is given, it is considered as root node, and only the tree below *parent* is affected.
        """
        if parent is None:
            parent = self.view.model().getRoot()
        for node in parent.contents:
            if node.hasContents() and not isinstance(node, browsermodel.HiddenValuesNode):
                self.view.expand(self.view.model().getIndex(node))
                if depth > 1:
                    self.expandToDepth(depth-1, parent=node)<|MERGE_RESOLUTION|>--- conflicted
+++ resolved
@@ -21,16 +21,9 @@
 from PyQt4 import QtGui, QtCore
 from PyQt4.QtCore import Qt
 
-<<<<<<< HEAD
 from .. import application, config, database as db, logging, utils, search
 from ..core import tags, flags, levels
 from ..core.elements import Element, Container
-=======
-from .. import application, config, database as db, logging, utils, search as searchmodule
-from ..core import flags, levels
-from ..core.elements import Element
-from ..search import criteria
->>>>>>> a18896e9
 from . import mainwindow, treeactions, treeview, browserdialog, delegates, dockwidget, search as searchgui
 from .delegates import browser as browserdelegate
 from ..models import browser as browsermodel
@@ -294,23 +287,8 @@
     def setShowHiddenValues(self,showHiddenValues):
         """Show or hide ValueNodes where the hidden-flag in values_varchar is set."""
         self.showHiddenValues = showHiddenValues
-<<<<<<< HEAD
         self.reload()
-=======
-        for view in self.views:
-            view.model().setShowHiddenValues(showHiddenValues)
-        
-    def _handleSearchFinished(self,request):
-        """React to searchFinished signals: Set the table to self.resultTable and reset the model."""
-        if request is self.searchRequest:
-            self.searchRequest = None
-            # Whether the view should restore expanded nodes after the search is stored in request.data.
-            restore = request.data
-            #TODO: "restore" is not used
-            for view in self.views:
-                view.expander = VisibleLevelsExpander(view)
-                view.resetToTable(self.table)
->>>>>>> a18896e9
+
                 
     def _handleChangeEvent(self, event):
         """Handle a change event from the application's dispatcher or the real level."""
@@ -368,19 +346,12 @@
     actionConfig.addActionDefinition(((sect, 'delete'),), treeactions.DeleteAction,
                                      text=translate("BrowserTreeView", "Delete from OMG"))
     actionConfig.addActionDefinition(((sect, 'merge'),), treeactions.MergeAction)
-<<<<<<< HEAD
-    actionConfig.addActionDefinition(((sect, 'elementType'),), treeactions.ChangeElementTypeAction)
-    positionSect = translate("BrowserTreeView", "Position")
-    actionConfig.addActionDefinition(((sect, positionSect), (positionSect, 'position+')), treeactions.ChangePositionAction, mode="+1")
-    actionConfig.addActionDefinition(((sect, positionSect), (positionSect, 'position-')), treeactions.ChangePositionAction, mode="-1")
+    treeactions.SetElementTypeAction.addSubmenu(actionConfig, sect)
+    treeactions.ChangePositionAction.addSubmenu(actionConfig, sect)
     viewSect = translate("BrowserTreeView", "View")
     actionConfig.addActionDefinition(((sect, viewSect), (viewSect, 'loadContainer'),), CompleteContainerAction)
     actionConfig.addActionDefinition(((sect, viewSect), (viewSect, 'collapseAll')), treeactions.ExpandOrCollapseAllAction, expand=False)
     actionConfig.addActionDefinition(((sect, viewSect), (viewSect, 'expandAll')), treeactions.ExpandOrCollapseAllAction, expand=True)
-=======
-    treeactions.SetElementTypeAction.addSubmenu(actionConfig, sect)
-    treeactions.ChangePositionAction.addSubmenu(actionConfig, sect) 
->>>>>>> a18896e9
     
     def __init__(self, browser, layers, filter, delegateProfile):
         super().__init__(levels.real)
