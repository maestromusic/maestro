--- conflicted
+++ resolved
@@ -19,17 +19,11 @@
 from PyQt4 import QtCore, QtGui
 from PyQt4.QtCore import Qt
 
-<<<<<<< HEAD
-from . import treeview, mainwindow, playerwidgets, profiles as profilesgui, delegates
+from . import treeview, mainwindow, treeactions, playerwidgets, profiles as profilesgui, delegates
+from ..core import levels
 from .delegates import playlist as playlistdelegate
 from .treeactions import *
 from .. import player
-=======
-from . import treeview, mainwindow, treeactions
-from ..core import levels
-from .delegates import playlist as playlistdelegate, configuration as delegateconfig
-from .. import player, profiles
->>>>>>> 5ccd5eab
 
 translate = QtCore.QCoreApplication.translate
 
@@ -47,13 +41,8 @@
     actionConfig.addActionDefinition(((sect, 'removeFromPL'),), treeactions.RemoveFromPlaylistAction)
     actionConfig.addActionDefinition(((sect, 'clearPL'),), treeactions.ClearPlaylistAction)
     
-<<<<<<< HEAD
     def __init__(self, delegateProfile):
         super().__init__(levels.real)
-=======
-    def __init__(self, parent=None):
-        super().__init__(levels.real, parent)
->>>>>>> 5ccd5eab
         self.backend = None
         self.setSelectionMode(self.ExtendedSelection)
         self.setDragEnabled(True)
@@ -90,11 +79,7 @@
 
 
 class PlaylistWidget(QtGui.QDockWidget):
-<<<<<<< HEAD
-    def __init__(self, parent = None, state=None, location=None):
-=======
     def __init__(self, parent=None, state=None, location=None):
->>>>>>> 5ccd5eab
         super().__init__(parent)
         self.setWindowTitle(self.tr('Playlist'))
         
@@ -125,11 +110,7 @@
         style = QtGui.QApplication.style()
         buttonLayout.setSpacing(style.pixelMetric(style.PM_LayoutHorizontalSpacing))
         layout.addLayout(buttonLayout)
-<<<<<<< HEAD
         self.backendChooser = profilesgui.ProfileComboBox(player.profileCategory, default=backend)
-=======
-        self.backendChooser = profiles.ProfileComboBox(player.profileConf, default=state)
->>>>>>> 5ccd5eab
         self.backendChooser.profileChosen.connect(self.setBackend)
         buttonLayout.addWidget(self.backendChooser)
         
@@ -140,19 +121,13 @@
         profileChooser.profileChosen.connect(self.treeview.itemDelegate().setProfile)
         buttonLayout.addWidget(profileChooser)
         buttonLayout.addStretch()
-<<<<<<< HEAD
-        
-        layout.addWidget(self.treeview)  
-        
-        self.setBackend(self.backendChooser.currentProfile())
-=======
+
         layout.addWidget(self.treeview)
         self.errorLabel = QtGui.QLabel()
         self.errorLabel.setAlignment(Qt.AlignTop | Qt.AlignHCenter)
         self.mainLayout = layout
         self.mainWidgetIndex = layout.indexOf(self.treeview)
-        self.setBackend(self.backendChooser.currentProfileName())
->>>>>>> 5ccd5eab
+        self.setBackend(self.backendChooser.currentProfile())
     
     def saveState(self):
         return {'backend': self.backend.name if self.backend is not None else None,
@@ -162,24 +137,17 @@
     def setBackend(self, backend):
         if self.backend is not None:
             self.backend.unregisterFrontend(self)
-<<<<<<< HEAD
+            self.backend.connectionStateChanged.disconnect(self.setActiveWidgetByState)
+            
         if backend is not None:
             backend.registerFrontend(self)
-        else: backend = None
-=======
-            self.backend.connectionStateChanged.disconnect(self.setActiveWidgetByState)
-        if name is not None:
-            backend = player.profileConf[name]
-            backend.registerFrontend(self)
-            self.errorLabel.setText(self.tr("failed to connect to {}".format(name)))
+            self.setActiveWidgetByState(backend.connectionState)
+            backend.connectionStateChanged.connect(self.setActiveWidgetByState)
         else:
-            backend = None
             self.errorLabel.setText(self.tr("no backend selected"))
->>>>>>> 5ccd5eab
+
         self.backend = backend
         self.treeview.setBackend(self.backend)
-        self.setActiveWidgetByState(backend.connectionState)
-        self.backend.connectionStateChanged.connect(self.setActiveWidgetByState)
     
     def setActiveWidgetByState(self, state):
         current = self.mainLayout.itemAt(self.mainWidgetIndex).widget()
