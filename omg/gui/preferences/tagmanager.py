--- conflicted
+++ resolved
@@ -368,17 +368,10 @@
             return False,0,False
         else:
             from ...core import levels
-<<<<<<< HEAD
-            for elem in levels.editor.elements:
-                if tag in node.element.tags:
-                    return False,0,True
-            return True,0,False
-=======
             for element in levels.editor.elements:
                 if tag in element.tags:
                     return 0, False
             return 0,True
->>>>>>> 5efc50f9
         
     def _getColumnIndex(self,columnKey):
         """Return the index of the column with the given key (i.e. the first part of the corresponding tuple
