--- conflicted
+++ resolved
@@ -64,18 +64,13 @@
         
         # Controls in the second line
         self.titleLabel = QtGui.QLabel(self)
-<<<<<<< HEAD
-        self.volumeLabel = VolumeLabel(self)
-        self.volumeLabel.clicked.connect(self.toggleMute)
-        self.volumeSlider = QtGui.QSlider(Qt.Horizontal,self)
-=======
         self.volumeSlider = QtGui.QSlider(QtCore.Qt.Horizontal,self)
+        self.volumeSlider.setRange(0,100)
+        self.volumeSlider.actionTriggered.connect(self._handleVolumeSliderAction)
         self.volumeLabel = VolumeLabel(self, self.volumeSlider)
         self.volumeLabel.clicked.connect(self.toggleMute)
->>>>>>> f9fb4bbc
-        self.volumeSlider.setRange(0,100)
+        
         self.storedVolume = 50
-        self.volumeSlider.actionTriggered.connect(self._handleVolumeSliderAction)
         self.muted = False
         self.time = None
         
@@ -234,12 +229,8 @@
         """Initialize this label with the given parent."""
         QtGui.QLabel.__init__(self,parent)
         self.state = 'muted'
-<<<<<<< HEAD
         self.setPixmap(QtGui.QPixmap(getIcon("volume_muted.png")))
-=======
-        self.setPixmap(QtGui.QPixmap(constants.IMAGES+"icons/volume_muted.png"))
         self.slider = slider
->>>>>>> f9fb4bbc
     
     def setVolume(self,volume):
         """Display the icon appropriate for the given volume."""
@@ -265,13 +256,8 @@
             return 'high'
         
     def mousePressEvent(self, event):
-<<<<<<< HEAD
         self.clicked.emit()
-=======
-        self.clicked.emit()
-    
+
     def wheelEvent(self, event):
         """Scrolling the wheel over the volume label should change the volume and slider as well."""
-        self.slider.wheelEvent(event)
-        
->>>>>>> f9fb4bbc
+        self.slider.wheelEvent(event)