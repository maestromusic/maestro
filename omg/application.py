--- conflicted
+++ resolved
@@ -123,21 +123,14 @@
     from omg import plugins
     plugins.enablePlugins()
 
-<<<<<<< HEAD
-    from . import player
-    player.init()
-    # Create GUI
-    # First import all modules that want to add WidgetData
-    from .gui import filesystembrowser, editor, browser, tageditor, playback
-    from omg.gui import mainwindow
-=======
     from . import sync
     sync.init()
     # Create GUI
     # First import all modules that want to add WidgetData
-    from .gui import filesystembrowser, editor, browser, tageditor, mainwindow
->>>>>>> 5023ae58
+    from .gui import filesystembrowser, editor, browser, tageditor, mainwindow, playback
     global mainWindow
+    from . import player
+    player.init()
     mainWindow = mainwindow.MainWindow()
     plugins.mainWindowInit()
 
