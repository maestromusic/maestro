--- conflicted
+++ resolved
@@ -124,13 +124,8 @@
         return
         
     from . import filesystem
-<<<<<<< HEAD
-    #filesystem.init()
-        
-=======
     filesystem.init()
-    
->>>>>>> 4b71ef5c
+
     # Create GUI
     # First import all modules that want to add WidgetData
     from .gui import filesystembrowser, editor, browser, tageditor, mainwindow, playback, playlist
@@ -149,12 +144,8 @@
     returnValue = app.exec_()
     
     # Close operations
-<<<<<<< HEAD
     logger.debug('main application quit')
-    #filesystem.shutdown()
-=======
     filesystem.shutdown()
->>>>>>> 4b71ef5c
     search.shutdown()
     mainWindow.saveLayout()
     delegateconfiguration.save()
@@ -240,10 +231,7 @@
 
 
 def runInstaller():
-<<<<<<< HEAD
     """Run the graphical installer."""
-=======
->>>>>>> 4b71ef5c
     os.execl(sys.executable, os.path.basename(sys.executable), "-m", "omg.install")
     
     
