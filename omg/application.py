--- conflicted
+++ resolved
@@ -86,20 +86,15 @@
     """Run OMG. *cmdOptions* is a list of options given on the command line that will overwrite the corresponding option from the file or the default. Each list item has to be a string like ``main.collection=/var/music``.
     """
     app = init(cmdConfig)
-<<<<<<< HEAD
 
     # Load remaining modules
-    from omg import tags, sync, search
+    from omg import tags, search
     search.init()
-    
-=======
->>>>>>> 64349d77
+
     # Load Plugins
     from omg import plugins
     plugins.enablePlugins()
-    
-    import omg.sync
-    #omg.sync.init()
+
     # Create GUI
     import omg.gui.filesystembrowser
     from omg.gui import mainwindow
@@ -115,7 +110,7 @@
     search.shutdown()
     mainWindow.saveLayout()
     plugins.shutdown()
-    sync.shutdown()
+    #sync.shutdown()
     config.shutdown()
     logging.shutdown()
     sys.exit(returnValue)