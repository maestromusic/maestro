#!/usr/bin/env python3
# -*- coding: utf-8 -*-
# Copyright 2009 Martin Altmayer
#
# This program is free software; you can redistribute it and/or modify
# it under the terms of the GNU General Public License version 3 as
# published by the Free Software Foundation
#
import os.path
import urllib.request,urllib.parse,xml.dom.minidom
import webbrowser
import itertools

from PyQt4 import QtCore,QtGui,QtNetwork
from PyQt4.QtCore import Qt

from omg import covers, constants, models, tags
from omg.config import options
from omg.gui import formatter, playlist

LASTFM_API_KEY = 'b25b959554ed76058ac220b7b2e0a026'

def enable():
    playlist.contextMenuProvider.append(getMenuEntries)
    
def disable():
    playlist.contextMenuProvider.remove(getMenuEntries)

def getMenuEntries(playlist,node):
    """Provides an action for the playlist's context menu (confer playlist.contextMenuProvider). The action will only be enabled if at least one album is selected and in this case open a CoverFetcher-dialog for the selected albums."""
    action = QtGui.QAction("Cover holen...",playlist)
    elements = [playlist.model().data(index) for index in playlist.selectedIndexes()]
    elements = [element for element in elements if isinstance(element,models.Element)]
    if len(elements) == 0:
        action.setEnabled(False)
    else: action.triggered.connect(lambda: CoverFetcher(QtGui.QApplication.activeWindow(),elements).open())
    return [action]


class CoverData:
    def __init__(self,cover,text):
<<<<<<< HEAD
        coverSize = config.options.gui.cover_fetcher_cover_size
=======
        coverSize = options.gui.cover_fetcher_cover_size
>>>>>>> f9fb4bbc
        self.cover = cover
        self.text = text
        if cover.width() > coverSize or cover.height() > coverSize:
            self.scaled = cover.scaled(coverSize,coverSize,Qt.KeepAspectRatio,Qt.SmoothTransformation)
        else: self.scaled = self.cover


class CoverFetcher(QtGui.QDialog):
    def __init__(self,parent,elements):
        QtGui.QWidget.__init__(self,parent)
        self.setWindowTitle("Cover holen")
        
        assert len(elements) >= 1
        self.elements = elements
        self.elementIndex = -1 # self.nextElement will be called at the end of this constructor
        self.coverData = []
        self.position = None
        self.requestId = None
        
        # Create GUI
        layout = QtGui.QHBoxLayout()
        self.setLayout(layout)
        
        leftLayout = QtGui.QVBoxLayout()
        layout.addLayout(leftLayout)
        rightLayout = QtGui.QVBoxLayout()
        layout.addLayout(rightLayout)
        
        self.imageLabel = QtGui.QLabel(self)
<<<<<<< HEAD
        coverSize = config.options.gui.cover_fetcher_cover_size
=======
        coverSize = options.gui.cover_fetcher_cover_size
>>>>>>> f9fb4bbc
        self.imageLabel.setMinimumSize(coverSize+2,coverSize+2) # two pixels for the border
        self.imageLabel.setSizePolicy(QtGui.QSizePolicy.Fixed,QtGui.QSizePolicy.Fixed)
        self.imageLabel.setAlignment(Qt.AlignLeft|Qt.AlignTop)
        self.imageLabel.setFrameStyle(QtGui.QFrame.Box)
        leftLayout.addWidget(self.imageLabel)
    
        self.textLabel = QtGui.QLabel(self)
        self.textLabel.setSizePolicy(QtGui.QSizePolicy.Fixed,QtGui.QSizePolicy.Minimum)
        self.textLabel.setMinimumWidth(coverSize+2) # two pixels for the border of self.imageLabel
        self.textLabel.setMaximumWidth(coverSize+2)
        self.textLabel.setTextFormat(Qt.PlainText)
        self.textLabel.setWordWrap(True)
        leftLayout.addWidget(self.textLabel)
        
        bottomLeftLayout = QtGui.QHBoxLayout()
        leftLayout.addLayout(bottomLeftLayout)
        
        bottomLeftLayout.addStretch(1)
        self.prevButton = QtGui.QPushButton(QtGui.QIcon("images/icons/go-previous.png"),"",self)
        self.prevButton.setEnabled(False)
        self.prevButton.clicked.connect(self.previous)
        bottomLeftLayout.addWidget(self.prevButton)
        self.numberLabel = QtGui.QLabel(self)
        bottomLeftLayout.addWidget(self.numberLabel)
        self.nextButton = QtGui.QPushButton(QtGui.QIcon("images/icons/go-next.png"),"",self)
        self.nextButton.setEnabled(False)
        self.nextButton.clicked.connect(self.next)
        bottomLeftLayout.addWidget(self.nextButton)
        bottomLeftLayout.addStretch(1)
        
        self.detailViewLabel = QtGui.QLabel(self)
        rightLayout.addWidget(self.detailViewLabel)
        
        bottomRightLayout1 = QtGui.QHBoxLayout()
        rightLayout.addLayout(bottomRightLayout1)
        
        coverFetchButton = QtGui.QPushButton("Cover von Last.fm holen",self)
        coverFetchButton.clicked.connect(self._handleLastFMCoverButton)
        bottomRightLayout1.addWidget(coverFetchButton)
        lastfmLabel = LastFmLabel(self)
        bottomRightLayout1.addWidget(lastfmLabel)
        
        bottomRightLayout2 = QtGui.QHBoxLayout()
        rightLayout.addLayout(bottomRightLayout2)
        
        customCoverButton = QtGui.QPushButton("Eigenes Cover laden...",self)
        customCoverButton.clicked.connect(self._handleCustomCoverButton)
        bottomRightLayout2.addWidget(customCoverButton)
        urlCoverButton = QtGui.QPushButton("URL öffnen...",self)
        urlCoverButton.clicked.connect(self._handleUrlCoverButton)
        bottomRightLayout2.addWidget(urlCoverButton)
        
        bottomRightLayout3 = QtGui.QHBoxLayout()
        rightLayout.addLayout(bottomRightLayout3)
        
        self.skipButton = QtGui.QPushButton("Überspringen",self)
        self.skipButton.clicked.connect(self.nextElement)
        bottomRightLayout3.addWidget(self.skipButton)
        self.saveButton = QtGui.QPushButton("Cover speichern",self)
        self.saveButton.clicked.connect(self.save)
        bottomRightLayout3.addWidget(self.saveButton)
        cancelButton = QtGui.QPushButton("Abbrechen",self)
        bottomRightLayout3.addWidget(cancelButton)
        cancelButton.clicked.connect(self.reject)
        
        rightLayout.addStretch(1)
        
        # Jump to the first element and initialize the gui
        self.nextElement()
    
    def _handleCustomCoverButton(self):
        fileName = QtGui.QFileDialog.getOpenFileName(self,"Cover öffnen",os.path.expanduser("~"),
                                                     "Bilddateien (*.png *.jpg *.bmp);;Alle Dateien (*)");
        if fileName == "": # user cancelled the dialog
            return
        
        image = QtGui.QPixmap(fileName)
        if image.isNull():
            QtGui.QMessageBox(QtGui.QMessageBox.Warning,"Fehler beim Öffnen der Datei",
                              "Die Datei konnte nicht geöffnet werden.",QtGui.QMessageBox.Ok,self).exec_()
        else:
            self.addImage(image,fileName)
            self.setPosition(len(self.coverData)-1)
    
    def _handleUrlCoverButton(self):
        url,ok = QtGui.QInputDialog.getText(self,"URL öffnen","Geben Sie die URL des Covers ein:")
        if not ok:
            return
        url = QtCore.QUrl(url)
        if not url.isValid():
            QtGui.QMessageBox(QtGui.QMessageBox.Warning,"Ungültige URL",
                              "Die eingegebene URL ist ungültig.",QtGui.QMessageBox.Ok,self).exec_()
        else: self.loadFromUrl(url,url.toString())
    
    def _handleLastFMCoverButton(self):
        urls = []
        element = self.elements[self.elementIndex]
        for artist,album in itertools.product(element.tags[tags.get("artist")],element.tags[tags.ALBUM]):
            lastFMUrl = 'http://ws.audioscrobbler.com/2.0/?method=album.getinfo&artist={0}&album={1}&api_key={2}'\
                            .format(urllib.parse.quote(artist),urllib.parse.quote(album),LASTFM_API_KEY)
            document = xml.dom.minidom.parseString(urllib.request.urlopen(lastFMUrl).read())
            lfm = document.firstChild
            if lfm.getAttribute('status') != 'ok':
                continue
            for albumNode in lfm.childNodes:
                if isinstance(albumNode,xml.dom.minidom.Element) and albumNode.tagName == 'album':
                    for node in albumNode.childNodes:
                        if isinstance(node,xml.dom.minidom.Element) and node.tagName == 'image'\
                                and node.getAttribute('size') == 'extralarge' and node.firstChild != None:
                            urls.append(node.firstChild.data)
        if len(urls) == 0:
            QtGui.QMessageBox(QtGui.QMessageBox.Warning,"Fehler während der Coverabfrage",
                              "Beim Abfragen des Covers ist ein Fehler aufgetreten. Vielleicht hat last.fm kein Cover"
                            +" für dieses Album.",QtGui.QMessageBox.Ok,self).exec_()
        else:
            for url in urls:
                self.loadFromUrl(QtCore.QUrl(url),"Cover von last.fm")

    def loadFromUrl(self,url,text):
        if self.requestId is not None:
            return
        http = QtNetwork.QHttp(self)
        http.setHost(url.host())
        http.requestFinished.connect(lambda id,error: self._httpRequestFinished(text,buffer,id,error),
                                     Qt.QueuedConnection) # for some reason 
        buffer = QtCore.QBuffer()
        buffer.open(QtCore.QIODevice.WriteOnly)
        self.requestId = http.get(url.path(),buffer)

    def _httpRequestFinished(self,text,buffer,id,error):
        # For some reason Qt fires this event twice, the first time with another requestId. I have no idead where that requestId comes from...
        if id != self.requestId: 
            return
        
        if not error:
            self.requestId = None
            image = QtGui.QPixmap()
            if image.loadFromData(buffer.buffer()):
                self.addImage(image,text)
                self.setPosition(len(self.coverData)-1)
                return
        QtGui.QMessageBox(QtGui.QMessageBox.Warning,"Laden des Covers fehlgeschlagen",
                          "Das Laden des Covers ist fehlgeschlagen.",QtGui.QMessageBox.Ok,self).exec_()
    
    def addImage(self,image,text):
        assert(isinstance(image,QtGui.QPixmap))
        text = "{0} - {1}x{2} Pixel".format(text,image.width(),image.height())
        self.coverData.append(CoverData(image,text))
        if self.position is None:
            self.setPosition(0)
            self.nextButton.setEnabled(True)
            self.prevButton.setEnabled(True)
            self.saveButton.setEnabled(True)
        self.numberLabel.setText("{0}/{1}".format(self.position+1,len(self.coverData)))
        self.adjustSize()
        
    def setPosition(self,position):
        self.position = position
        if position is not None:
            self.imageLabel.setPixmap(self.coverData[position].scaled)
            self.textLabel.setText(self.coverData[position].text)
            self.numberLabel.setText("{0}/{1}".format(self.position+1,len(self.coverData)))
        
    def next(self):
        if self.position is not None:
            self.setPosition((self.position + 1) % len(self.coverData))
    
    def previous(self):
        if self.position is not None:
            self.setPosition((self.position - 1) % len(self.coverData))
    
    def clear(self):
        self.coverData = []
        self.nextButton.setEnabled(False)
        self.prevButton.setEnabled(False)
        self.saveButton.setEnabled(False)
        self.imageLabel.setPixmap(QtGui.QPixmap())
        self.textLabel.setText("")
        self.numberLabel.setText("")
        self.setPosition(None)
        
    def nextElement(self):
        if self.elementIndex < len(self.elements) - 1:
            self.elementIndex = self.elementIndex + 1
            element = self.elements[self.elementIndex]
            self.detailViewLabel.setText(formatter.HTMLFormatter(element).detailView())
            self.skipButton.setEnabled(self.elementIndex != len(self.elements) - 1)
            self.clear()
            if element.hasCover():
                self.addImage(QtGui.QPixmap(covers.getCoverPath(element.id)),"Vorheriges Cover")
        else: self.close()
        
    def save(self):
        assert len(self.coverData) > 0
        element = self.elements[self.elementIndex]
        if element.hasCover():
            if QtGui.QMessageBox(QtGui.QMessageBox.Question,"Datei überschreiben?",
                                 "Soll das vorhandene Cover überschrieben werden?",
                                 QtGui.QMessageBox.Yes|QtGui.QMessageBox.No,self).exec_() \
                     != QtGui.QMessageBox.Yes:
                return
        if not covers.setCover(element.id,self.coverData[self.position].cover):
            QtGui.QMessageBox(QtGui.QMessageBox.Warning,"Speichern fehlgeschlagen",
                              "Das Cover konnte nicht gespeichert werden.",
                              QtGui.QMessageBox.Ok,self).exec_()
        else:
            self.nextElement()
        

class LastFmLabel(QtGui.QLabel):
    def __init__(self,parent):
        QtGui.QLabel.__init__(self,parent)
        self.setPixmap(QtGui.QPixmap(constants.IMAGES+"lastfm.gif"))
        self.setCursor(Qt.PointingHandCursor)
        
    def mouseReleaseEvent(self,event):
        webbrowser.open("http://www.lastfm.de")
        return True<|MERGE_RESOLUTION|>--- conflicted
+++ resolved
@@ -39,11 +39,7 @@
 
 class CoverData:
     def __init__(self,cover,text):
-<<<<<<< HEAD
-        coverSize = config.options.gui.cover_fetcher_cover_size
-=======
         coverSize = options.gui.cover_fetcher_cover_size
->>>>>>> f9fb4bbc
         self.cover = cover
         self.text = text
         if cover.width() > coverSize or cover.height() > coverSize:
@@ -73,11 +69,7 @@
         layout.addLayout(rightLayout)
         
         self.imageLabel = QtGui.QLabel(self)
-<<<<<<< HEAD
-        coverSize = config.options.gui.cover_fetcher_cover_size
-=======
         coverSize = options.gui.cover_fetcher_cover_size
->>>>>>> f9fb4bbc
         self.imageLabel.setMinimumSize(coverSize+2,coverSize+2) # two pixels for the border
         self.imageLabel.setSizePolicy(QtGui.QSizePolicy.Fixed,QtGui.QSizePolicy.Fixed)
         self.imageLabel.setAlignment(Qt.AlignLeft|Qt.AlignTop)
