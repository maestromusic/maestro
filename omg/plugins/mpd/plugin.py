--- conflicted
+++ resolved
@@ -396,19 +396,11 @@
     def removeFromPlaylist(self,begin,end):
         self._removeFromPlaylist([(begin,'') for i in range(end-begin)])
         
-<<<<<<< HEAD
     def move(self,fromOffset,toOffset):
         self._move((fromOffset,toOffset))
-            
-    @staticmethod
-    def configWidget(profile = None):
-=======
-    def setPlaylist(self,paths):
-        self._setPlaylist(paths)
     
     @classmethod
     def configurationWidget(cls, profile = None):
->>>>>>> 6e2dbd2f
         """Return a config widget, initialized with the data of the given *profile*."""
         return MPDConfigWidget(profile)
         
