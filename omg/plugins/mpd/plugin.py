--- conflicted
+++ resolved
@@ -28,15 +28,11 @@
 translate = QtCore.QCoreApplication.translate
 logger = logging.getLogger(__name__)
 
-<<<<<<< HEAD
-
-def enable():    
-=======
+
 def enable():
     player.profileCategory.addType(profiles.ProfileType('mpd',
                                                         translate('MPDPlayerBackend','MPD'),
                                                         MPDPlayerBackend))
->>>>>>> 77551cb8
     from omg import filebackends
     filebackends.urlTypes["mpd"] = mpdfilebackend.MPDURL
 
@@ -48,12 +44,8 @@
 
             
 class MPDPlayerBackend(player.PlayerBackend):
-<<<<<<< HEAD
     
     className = "MPD"
-=======
-    changeFromMain = QtCore.pyqtSignal(str, object)
->>>>>>> 77551cb8
     
     def __init__(self, name, type, state):
         super().__init__(name, type, state)
@@ -74,14 +66,13 @@
         self.commander = mpd.MPDClient()
         self.commanderConnected = False
         
-        # create actions
         self.separator = QtGui.QAction("MPD", self)
         self.separator.setSeparator(True)
         
         self.updateDBAction = QtGui.QAction("Update Database", self)
         self.updateDBAction.triggered.connect(self.mpdthread.updateDB)
     
-    def setConnectionParameters(self,host,port,password):
+    def setConnectionParameters(self, host, port, password):
         #TODO reconnect
         self.category.profileChanged.emit(self)
         
@@ -293,7 +284,7 @@
         host = self.hostEdit.text()
         port = int(self.portEdit.text())
         password = self.passwordEdit.text()
-        self.profile.setConnectionParameters(host,port,password)
+        self.profile.setConnectionParameters(host, port, password)
         
     def _handleReset(self):
         """Reset the form to the stored values."""
