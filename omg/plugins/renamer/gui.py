# -*- coding: utf-8 -*-
# OMG Music Manager  -  http://omg.mathematik.uni-kl.de
# Copyright (C) 2009-2012 Martin Altmayer, Michael Helmling
#
# This program is free software: you can redistribute it and/or modify
# it under the terms of the GNU General Public License as published by
# the Free Software Foundation, either version 3 of the License, or
# (at your option) any later version.
#
# This program is distributed in the hope that it will be useful,
# but WITHOUT ANY WARRANTY; without even the implied warranty of
# MERCHANTABILITY or FITNESS FOR A PARTICULAR PURPOSE.  See the
# GNU General Public License for more details.
# 
# You should have received a copy of the GNU General Public License
# along with this program.  If not, see <http://www.gnu.org/licenses/>.

from PyQt4 import QtCore, QtGui
from PyQt4.QtCore import Qt

from omg import application
from omg.gui import treeview, treeactions, delegates
from omg.gui.delegates import configuration
from omg.models import editor
from omg.core.commands import CommitCommand
from . import plugin

translate = QtCore.QCoreApplication.translate
class RenameFilesAction(treeactions.TreeAction):
    """Action to rename files in a container according to the tags and the container structure."""
    
    def __init__(self, parent):
        super().__init__(parent)
        self.setText(self.tr('rename files'))
    
    def initialize(self):
        self.setEnabled(self.parent().nodeSelection.hasElements())
    
    def doAction(self):
        dialog = RenameDialog(self.parent(), self.level(),
                              [wrap.element.id for wrap in self.parent().nodeSelection.elements()])
        dialog.exec_()
        if dialog.result() == dialog.Accepted:
            application.stack.push(CommitCommand(dialog.sublevel, dialog.ids, self.tr("rename")))
            

class PathDelegate(delegates.StandardDelegate):
    """Delegate for the editor."""
    configurationType, defaultConfiguration = configuration.createConfigType(
                'path',
                translate("Delegates","PathRename"),
                delegates.StandardDelegate.options,
                [],
                [],
                {"showPaths": True, 'showMajor': False, 'appendRemainingTags': False, 'showAllAncestors': False}
    )
<<<<<<< HEAD
    def addPath(self, element):
        if element.isFile() and element.id in self.result:
            self.addCenter(delegates.TextItem(element.path,delegates.ITALIC_STYLE))
            self.newRow()
            self.addCenter(delegates.TextItem(self.result[element.id], self.newPathStyle))
    
    def __init__(self, view):
        super().__init__(view)
        self.newPathStyle = abstractdelegate.DelegateStyle(1, False, True, Qt.red)
        self.result = {}
=======
>>>>>>> 38b46563
    
class RenameDialog(QtGui.QDialog):
    def __init__(self, parent, level, ids):
        super().__init__(parent)
        
        self.setModal(True)
        self.ids = ids
        self.level = level
        self.setWindowTitle(self.tr("Rename {} containers").format(len(ids)))
        mainLayout = QtGui.QVBoxLayout()
        
        configDisplay = plugin.profileConfig.configurationDisplay()
        mainLayout.addWidget(configDisplay,1)
        configDisplay.temporaryModified.connect(self._handleTempChange)
        configDisplay.profileChanged.connect(self._handleProfileChange)
        self.statusLabel = QtGui.QLabel()
        mainLayout.addWidget(self.statusLabel, 1)
        self.statusLabel.setVisible(False)
        
        self.sublevel = level.subLevel(ids, "rename")
        self.model = editor.EditorModel(self.sublevel, ids)
        self.tree = treeview.TreeView()
        self.tree.setModel(self.model)
        self.delegate = PathDelegate(self.tree)
        self.tree.setItemDelegate(self.delegate)
        self.tree.expandAll()
        
        if configDisplay.currentProfileName() != '':
            self._handleProfileChange(configDisplay.currentProfileName())
        mainLayout.addWidget(self.tree, 100)
        bb = QtGui.QDialogButtonBox(QtGui.QDialogButtonBox.Cancel | QtGui.QDialogButtonBox.Ok)
        bb.accepted.connect(self.accept)
        bb.rejected.connect(self.reject)
        
        mainLayout.addWidget(bb)
        self.setLayout(mainLayout)
        self.resize(800,500)
    
    def _handleProfileChange(self, name):
        profile = plugin.profileConfig[name]
        self._handleTempChange(profile)
        
    def _handleTempChange(self, renamer):
        """handle changes to the format text edit box"""
        try:
            totalResult = dict()
            for id in self.ids:
                result = renamer.renameContainer(self.level, id)
                totalResult.update(result)
            for id, elem in self.sublevel.elements.items():
                if id in totalResult:
                    elem.path = totalResult[id]
            self.statusLabel.hide()
        except plugin.FormatSyntaxError:
            self.statusLabel.setText(self.tr("Syntax error in format string"))
            self.statusLabel.show()
        self.model.modelReset.emit()
        self.tree.expandAll()
        <|MERGE_RESOLUTION|>--- conflicted
+++ resolved
@@ -54,19 +54,14 @@
                 [],
                 {"showPaths": True, 'showMajor': False, 'appendRemainingTags': False, 'showAllAncestors': False}
     )
-<<<<<<< HEAD
+    
     def addPath(self, element):
         if element.isFile() and element.id in self.result:
             self.addCenter(delegates.TextItem(element.path,delegates.ITALIC_STYLE))
             self.newRow()
-            self.addCenter(delegates.TextItem(self.result[element.id], self.newPathStyle))
-    
-    def __init__(self, view):
-        super().__init__(view)
-        self.newPathStyle = abstractdelegate.DelegateStyle(1, False, True, Qt.red)
-        self.result = {}
-=======
->>>>>>> 38b46563
+            newPathStyle = abstractdelegate.DelegateStyle(1, False, True, Qt.red)
+            self.addCenter(delegates.TextItem(self.result[element.id], newPathStyle))
+            
     
 class RenameDialog(QtGui.QDialog):
     def __init__(self, parent, level, ids):
