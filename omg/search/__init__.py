# -*- coding: utf-8 -*-
# OMG Music Manager  -  http://omg.mathematik.uni-kl.de
# Copyright (C) 2009-2012 Martin Altmayer, Michael Helmling
#
# This program is free software: you can redistribute it and/or modify
# it under the terms of the GNU General Public License as published by
# the Free Software Foundation, either version 3 of the License, or
# (at your option) any later version.
#
# This program is distributed in the hope that it will be useful,
# but WITHOUT ANY WARRANTY; without even the implied warranty of
# MERCHANTABILITY or FITNESS FOR A PARTICULAR PURPOSE.  See the
# GNU General Public License for more details.
# 
# You should have received a copy of the GNU General Public License
# along with this program.  If not, see <http://www.gnu.org/licenses/>.
#

import threading

from PyQt4 import QtCore

from . import criteria as criteriaModule
from .. import database as db, config, logging
from ..core import tags

logger = logging.getLogger(__name__)

# Name of the temporary search table
# The table is created in the search thread and temporary, so that it does not conflict with other threads.
TT_HELP = 'tmp_help'

# An internal list to store all living engines and destroy them at the end.
engines = []


def init():
    """Initialize the search module."""
    criteriaModule.SEARCH_TAGS = set()
    for tagname in config.options.tags.search_tags:
        if tags.exists(tagname):
            criteriaModule.SEARCH_TAGS.add(tags.get(tagname))


def shutdown():
    """Shutdown the search module. This will destroy all result tables that are still existent!"""
    for engine in engines[:]:
        engine.shutdown()
    # Drop remaining search tables (maybe the last run of OMG crashed and did not remove them).
    for table in db.listTables():
        if table.startswith("{}tmp_search_".format(db.prefix)):
            db.query("DROP TABLE {}".format(table))


class SearchRequest:
    """A search request contains data about what to search and between which tables. A search request may only
    be used with a single search engine. 
    
    You may always read all attributes of SearchRequest, but never write to them! If you need to search for a
    changed request, then copy this request, stop it and search for the copy.
    
    The attributes are:
    
        - ''engine'': the SearchEngine
        - ''fromTable'': table name where you want to search
        - ''resultTable'': table name where the results should be stored. This table must be created by the
            SearchEngine's createResultTable method.
        - ''criteria'': The criteria the search results must match. Consider the criteria module.
        - ''data'': This is also not used and may contain any other data needed to process the searchFinished
            signal.
        - ''lockTable'': If True the resultTable will be locked after the search and every other search to
            that table will wait until you call releaseTable.
            
    \ """
    
    # This means that the Request was stopped and should be ignored by all receivers of the searchFinished
    # signal (it happens that the request is stopped when the event is already emitted, but not processed
    # yet).
    _stopped = False
    
    # Usually when the search is finished a searchFinished signal is emitted, but if _fireEvent is set to
    # True the engine's _finishedEvent is set instead (threading.Event). This is only used by searchAndWait.
    _fireEvent = False
    
    def __init__(self,engine,fromTable,resultTable,criteria,data=None,lockTable=False):
        self.engine = engine
        self.fromTable = fromTable
        self.resultTable = resultTable
        self.criteria = criteria
        self.data = data
        self.lockTable = lockTable
        
    def copy(self):
        """Return a copy of this request with the same data. The new request won't be stopped even if this
        request is.
        """
        request = SearchRequest(self.engine,self.fromTable,self.resultTable,self.criteria,
                                self.data,self.lockTable)
        return request
        
    def isStopped(self):
        """Determines whether this request has been stopped."""
        return self._stopped
    
    def stop(self):
        """Stop this request."""
        with self.engine._thread.lock:
            if not self._stopped:
                #print("Search: Stopping request {}".format(self))
                self._stopped = True
                self.engine._thread.searchEvent.set()

    def releaseTable(self):
        """Release the table of this request if it is locked by this request.""" 
        with self.engine._thread.lock:
            if self.resultTable in self.engine._thread.lockedTables \
                    and self.engine._thread.lockedTables[self.resultTable] is self:
                #print("Releasing table {}".format(self.resultTable))
                del self.engine._thread.lockedTables[self.resultTable]
                self.engine._thread.searchEvent.set()
            
    def __str__(self):
        return "<SearchRequest: {}->{} for [{}] | ({},{})".format(self.fromTable,
                 self.resultTable,",".join(str(c) for c in self.criteria),self.data,self.lockTable)
        

class SearchEngine(QtCore.QObject):
    """A SearchEngine controls a worker thread that can perform searches in the database. If you want to
    search, create a SearchEngine, use createResultTable and then use search.
    """
    # Static! This lock is used to create unique names for result tables across different search engines.
    _resultTableLock = None
    
    _thread = None # Search thread
    
    _finishedEvent = None # This threading.Event is used for searchAndWait
    
    searchFinished = QtCore.pyqtSignal(SearchRequest)
    
    def __init__(self):
        QtCore.QObject.__init__(self)
        if SearchEngine._resultTableLock is None:
            SearchEngine._resultTableLock = threading.Lock()
        self._tables = []
        self._thread = SearchThread(self)
        self._thread.start()
        self._finishedEvent = threading.Event()
        engines.append(self)
        

    def createResultTable(self,part,customColumns=""):
        """Create a MySQL table that can hold search results and return its (unique) name. The table will be
        created in memory. *part* will be a part of the table name and may be used to remember who created the
        table.
        
        All tables created with this method belong to this engine and will be dropped when it is shut down.
        """
        if len(customColumns) > 0 and customColumns[-1] != ',':
            customColumns = customColumns + ','
        tableName = "{}tmp_search_{}".format(db.prefix,part)
        with SearchEngine._resultTableLock:
            i = 1
            while "{}_{}".format(tableName,i) in db.listTables():
                i += 1
            tableName = "{}_{}".format(tableName,i)
            if db.type == 'mysql':
                # Do not create a temporary table, because such a table can only be accessed from the thread
                # that created it. Use ENGINE MEMORY instead.
                createQuery = """
                    CREATE TABLE {} (
                        id MEDIUMINT UNSIGNED NOT NULL,
                        {}
                        file BOOLEAN NOT NULL DEFAULT 0,
                        toplevel BOOLEAN NOT NULL DEFAULT 0,
                        direct BOOLEAN NOT NULL DEFAULT 1,
                        major BOOLEAN NOT NULL DEFAULT 0,
                        new BOOLEAN NOT NULL DEFAULT 0,
                        PRIMARY KEY(id))
                        ENGINE MEMORY;
                    """.format(tableName,customColumns)
            else:
                createQuery = """
                    CREATE TABLE {} (
                        id INTEGER PRIMARY KEY,
                        {}
                        file BOOLEAN NOT NULL DEFAULT 0,
                        toplevel BOOLEAN NOT NULL DEFAULT 0,
                        direct BOOLEAN NOT NULL DEFAULT 1,
                        major BOOLEAN NOT NULL DEFAULT 0,
                        new BOOLEAN NOT NULL DEFAULT 0)
                    """.format(tableName,customColumns)
            db.query(createQuery)
        self._thread.tables[tableName] = None
        return tableName
        
    def search(self,*args,**kargs):
        """Perform a search. The arguments are the same as in SearchRequest.__init__ except that the engine
        parameter must not be given (it is set to this engine). Return the generated SearchRequest.
        """
        request = SearchRequest(self,*args,**kargs)
        self.addRequest(request)
        return request

    def searchAndWait(self,*args,**kargs):
        """Perform a search and wait until it is finished. The arguments are the same as in
        SearchRequest.__init__ except that the engine parameter must not be given (it is set to this engine).
        Return the generated SearchRequest.
        """
        request = SearchRequest(self,*args,**kargs)
        request._fireEvent = True
        self._finishedEvent.clear()
        self.addRequest(request)
        self._finishedEvent.wait()
        return request
        
    def addRequest(self,request):
        """Search for *request*."""
        assert request.engine is self
        with self._thread.lock:
            if request in self._thread.requests or request.isStopped():
                return
            #print("Search: Got new request {}".format(request))
            self._thread.requests.append(request)
        self._thread.searchEvent.set()

    def shutdown(self):
        """Shut down this engine. In particular terminate the search thread and drop all result tables
        associated with this engine.
        """
        engines.remove(self)
        with self._thread.lock:
            self._thread.quit = True
        # Wake up the thread to tell it to shut down
        self._thread.searchEvent.set()
        # Wait for the thread to finish before dropping the tables
        self._thread.join()
        for table in self._thread.tables:
           db.query("DROP TABLE {}".format(table))
        self._thread = None


class SearchThread(threading.Thread):
    """Each SearchEngine controls a SearchThread that does the actual searching."""
    # A reference to the search engine controlling this thread
    engine = None
    
    # This threading is used to wake the search thread when work has to be done.
    searchEvent = None
    
    # This lock protects access to the shared variables requests, quit and lockedTables.
    lock = None
    
    # The search thread keeps track of what it has inserted into result tables: This dict maps the names
    # of all result tables created by the engine's createResultTable method to None (no information available)
    # or a tuple consisting of
    # - the name of the table where the records came from
    # - the criteria that have been used to filter the records
    # This information sometimes allows the search thread to save work (e.g. if we've searched for 'beet'
    # and are now searching for 'beethoven').
    tables = None
    
    # The list of search requests that have to be processed
    requests = None
    
    # This is set to True when the main thread wants the search thread to terminate.
    quit = False
    
    # Dict mapping names of locked tables to the request that locked the table. Only that request may release
    # the table.
    lockedTables = None
    
    def __init__(self,engine):
        threading.Thread.__init__(self)
        self.daemon = True # Confer threading.Thread
        self.parentThread = threading.current_thread()
        self.engine = engine
        self.lock = threading.Lock()
        self.searchEvent = threading.Event()
        self.tables = {}
        self.requests = []
        self.lockedTables = {}

    def run(self):
        """This method contains the search algorithm. It works like this::
        
            while True: (LOOP_START)
                
                - acquire the lock
                
                - if quit: terminate
                
                - tidy up some variables (remove stopped requests and release their result tables)
                
                - if len(requests) == 0: wait for something to do (then goto LOOP_START)
                - if requests[0].resultTable is locked: wait until it is released (then goto LOOP_START)

                - release the lock
                
                - decide whether we have to truncate resultTable to perform the search for criteria or whether
                  the set of elements matching all criteria is a subset of the elements in resultTable
                  (e.g. if criteria are 'beethoven' and resultTable already contains all results matching
                  'beeth').
                
                - if any criterion is invalid (e.g. date:Foo): search finished with no search results;
                  goto LOOP_START
                
                - remove redundant criteria
                
                - no criteria left: search finished; goto LOOP_START
                
                - process the first criterion
                    
        """        
        logger.debug('Search connecting with thread {}'.format(QtCore.QThread.currentThreadId()))

        with db.connect():
            if db.type == 'mysql':
                createQuery = """
                    CREATE TEMPORARY TABLE IF NOT EXISTS {} (
                        id MEDIUMINT UNSIGNED NOT NULL,
                        value MEDIUMINT UNSIGNED NULL)
                        CHARACTER SET 'utf8'
                    """.format(TT_HELP)
            else:
                createQuery = """
                    CREATE TEMPORARY TABLE IF NOT EXISTS {} (
                        id  MEDIUMINT UNSIGNED NOT NULL,
                        value MEDIUMINT UNSIGNED NULL)
                    """.format(TT_HELP)
            db.query(createQuery)
        
            while True:
                self.lock.acquire()
                if self.quit:
                    self.lock.release()
                    return # Terminate the search thread
                
                # Tidy up
                # (Remove stopped requests and release tables whose locking request was stopped).
                currentRequest = None
                while len(self.requests) > 0 and self.requests[0].isStopped():
                    self.requests.pop(0)
                releaseTables = [table for table,request in self.lockedTables.items() if request.isStopped()]
                for table in releaseTables:
                    #print("Search: Releasing table {}".format(table))
                    del self.lockedTables[table]
                    
                if len(self.requests) == 0 or self.requests[0].resultTable in self.lockedTables:
                    # Wait for something to do or until the result table is not locked anymore
                    #print("Search: Waiting{}".format(" (no requests)" if len(self.requests) == 0 
                    #                                                  else " (table locked)"))
                    self.lock.release()
                    self.searchEvent.wait()
                    self.searchEvent.clear()
                    continue # start from above (maybe quit is now true or the result table is still locked.)
                
                currentRequest = self.requests[0]
                # Stopped requests are removed above
                assert not currentRequest.isStopped()
                
                self.lock.release()
                
                # Copy the data in handy variables
                fromTable = currentRequest.fromTable
                resultTable = currentRequest.resultTable
                assert resultTable in self.tables
                assert resultTable.startswith("{}tmp_search_".format(db.prefix))
                criteria = currentRequest.criteria
                
                # Check the status of the result table
                if self.tables[resultTable] is None or fromTable != self.tables[resultTable][0]:
                    # This is a new search to a new table or to a table that already contains search results,
                    # but from a different fromTable.
                    truncate(resultTable)
                    self.tables[resultTable] = [fromTable,[] ]
                else:
                    # Check whether the result table contains results that we can use or if we have to
                    # truncate it. 
                    if not criteriaModule.isNarrower(criteria,self.tables[resultTable][1]):
                        truncate(resultTable)
                        self.tables[resultTable] = [fromTable,[] ]
                
                # Invalid criteria like 'date:foo' do not have results. Calling criterion.getQuery will fail.
                if any(c.isInvalid() for c in criteria):
                    #print("Search: Invalid criterion")
                    truncate(resultTable)                                                                    
                    self.tables[resultTable][1] = []  
                    self.finishRequest(currentRequest)
                    continue
                    
                # Remove redundant criteria
                criterion = criteriaModule.getNonRedundantCriterion(criteria,self.tables[resultTable][1])
                
                if criterion is None:
                    # This happens if we finished the search in the last loop or if reduce finds that
                    # all remaining criteria are redundant.
                    #print("Search: Starting post-processing...")
                    self.postProcessing(resultTable)
                    # After post processing forget the data we collected about this table.
                    # Any other search going to this table must first truncate it.
                    self.tables[resultTable] = None
                    self.finishRequest(currentRequest)
                    continue
 
                # Finally do some work and process a criterion:
                self.processCriterion(fromTable,resultTable,criterion)
                self.tables[resultTable][1].append(criterion)
                # Maybe the search is finished now. But instead of emitting the signal directly, we start the
                # loop again and check for changed criteria. If the criteria did indeed change (e.g. the user
                # types fast), then emitting the signal would just make the main thread do unnecessary work
                # blocking the search.
    
    def finishRequest(self,request):
        """Finish *request*: lock the table, emit the signal..."""
        with self.lock:
            if not request.isStopped():
                if request.lockTable:
                    #print("Search: Add to locked tables: {}".format(request.resultTable))
                    self.lockedTables[request.resultTable] = request
                self.requests.remove(request)
                #print("Search: Finished request {}".format(request))
                if request._fireEvent:
                    self.engine._finishedEvent.set()
                else: self.engine.searchFinished.emit(request)
            
    def processCriterion(self,fromTable,resultTable,criterion):
        """Process a criterion. This is where the actual search happens."""
        #print("Search: processing criterion {}".format(criterion))
        if len(self.tables[resultTable][1]) == 0:
            # We firstly search for the direct results of the first query... 
            #print("Starting search...")
            truncate(resultTable)
            queryData = criterion.getQuery(fromTable,columns=('id','file','major'))
            # Prepend the returned query with INSERT INTO...
            queryData[0] = "INSERT INTO {0} (id,file,major) {1}".format(resultTable,queryData[0])
            #print(*queryData)
            db.query(*queryData)
        else:
            # ...and afterwards delete those entries which do not match the other queries
            # As we cannot modify a table of which we select from, we have to store the direct
            # search results in TT_HELP. Then we remove everything from the result table that is
            # not contained in TT_HELP.
            truncate(TT_HELP)
            queryData = criterion.getQuery(resultTable,columns=('id',))
            queryData[0] = "INSERT INTO {0} (id) {1}".format(TT_HELP,queryData[0])
            #print(*queryData)
            db.query(*queryData)
            db.query("DELETE FROM {0} WHERE id NOT IN (SELECT id FROM {1})"
                       .format(resultTable,TT_HELP))
                       
    @staticmethod
    def _procContainer(processedIds,id):
        """This is a help function for post processing. It will check if the container with id *id* has to be
        added to the search result because it is major or has a major parent. It will return the result and
        additionally store it in the dict *processedIds*. This dict will be used as cache to avoid doing the
        computation twice for the same id. The dict maps the ids of processed containers to a tuple containing
        the result (haveToAdd) in the first component and -- only if haveToAdd is true -- another tuple
        (id,file,major) in the second component (This will be used by the post processing later."""
        parents = db.parents(id)
        haveToAdd = False
        for pid in parents:
            # If we have to add the parent, we also have to add this node.
            if pid not in processedIds:
                if SearchThread._procContainer(processedIds,pid):
                    haveToAdd = True
            elif processedIds[pid][0]:
                haveToAdd = True
        
        major = db.isMajor(id)
        if major:
            haveToAdd = True
            
        processedIds[id] = (haveToAdd,(id,db.isFile(id),major) if haveToAdd else None)
        return haveToAdd
    
    def postProcessing(self,resultTable):
        """Currently post processing...
        
            - adds to the search result all parents of search results which are major or have a major parent 
            - and sets the toplevel flags correctly.
        
        \ """
        result = db.query("""
                SELECT DISTINCT {0}contents.container_id
                FROM {1} JOIN {0}contents ON {1}.id = {0}contents.element_id
                """.format(db.prefix,resultTable))
        
        if result.size() > 0:
            processedIds = {}
            for id in result.getSingleColumn():
                if not id in processedIds:
                    SearchThread._procContainer(processedIds, id)
            args = [data for haveToAdd,data in processedIds.values() if haveToAdd]
            if len(args) > 0:
                db.multiQuery(
                    "REPLACE INTO {} (id,file,major,direct) VALUES (?,?,?,0)"
                    .format(resultTable),args)
        
        setTopLevelFlags(resultTable)
        # Always include all children of direct results => select from elements
        addChildren(resultTable,db.prefix+"elements")


def addChildren(resultTable,fromTable):
    """Add to *resultTable* all descendants of direct results. The descendants must be contained in
    *fromTable*."""
    # In the first step select direct results which have children, in the other steps select new results.
    attribute = 'direct'
    while True:
        truncate(TT_HELP)
        result = db.query("""
            INSERT INTO {2} (id)
                SELECT res.id
                FROM {1} AS res JOIN {0}elements USING(id)
                WHERE res.{3} = 1 AND {0}elements.elements > 0
            """.format(db.prefix,resultTable,TT_HELP,attribute))
        if result.affectedRows() == 0:
            return
        db.query("UPDATE {} SET new = 0".format(resultTable))
        db.query("""
            REPLACE INTO {1} (id,file,toplevel,direct,major,new)
                SELECT c    .element_id,el.file,0,0,el.major,1
                FROM {2} AS p JOIN {0}contents AS c ON p.id = c.container_id
                              JOIN {3} AS el ON el.id = c.element_id
                GROUP BY c.element_id
                """.format(db.prefix,resultTable,TT_HELP,fromTable))
        attribute = 'new'


def setTopLevelFlags(table):
    """Set the toplevel flags in *table* to 1 if and only if the element has no parent in *table*. Of course
    *table* must have at least the columns ''id'' and ''toplevel''."""
    truncate(TT_HELP)
    if table == db.prefix + "elements":
        db.query("""
            INSERT INTO {1} (id)
                SELECT DISTINCT {0}contents.element_id
            """.format(db.prefix,TT_HELP))
    else:
        # in this case make sure the results as well as their parents are contained in table
        db.query("""
            INSERT INTO {1} (id)
                SELECT DISTINCT c.element_id
                FROM {0}contents AS c JOIN {2} AS parents ON c.container_id = parents.id
                                      JOIN {2} AS children ON c.element_id = children.id
                """.format(db.prefix,TT_HELP,table))

    db.query("UPDATE {} SET toplevel = 1".format(table))
    db.query("REPLACE INTO {} (id,toplevel) SELECT id,0 FROM {}".format(table,TT_HELP))


def truncate(tableName):
    if db.type == 'mysql':
        # truncate may be much faster than delete
        db.query('TRUNCATE {}'.format(tableName))
<<<<<<< HEAD
    else: db.query('DELETE FROM {}'.format(tableName))
=======
    else:
        db.query('DELETE FROM {}'.format(tableName))
>>>>>>> 38b46563
    <|MERGE_RESOLUTION|>--- conflicted
+++ resolved
@@ -553,10 +553,4 @@
     if db.type == 'mysql':
         # truncate may be much faster than delete
         db.query('TRUNCATE {}'.format(tableName))
-<<<<<<< HEAD
-    else: db.query('DELETE FROM {}'.format(tableName))
-=======
-    else:
-        db.query('DELETE FROM {}'.format(tableName))
->>>>>>> 38b46563
-    +    else: db.query('DELETE FROM {}'.format(tableName))