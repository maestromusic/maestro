--- conflicted
+++ resolved
@@ -311,11 +311,8 @@
                 - process the first criterion
                     
         """        
-<<<<<<< HEAD
-=======
-        # -*- coding: utf-8 -*-
         logger.debug('Search connecting with thread {}'.format(QtCore.QThread.currentThreadId()))
->>>>>>> 06ec2574
+
         with db.connect():
             if db.type == 'mysql':
                 createQuery = """
