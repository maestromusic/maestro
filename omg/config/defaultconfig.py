--- conflicted
+++ resolved
@@ -99,13 +99,8 @@
     'logging': ({
         "version": 1,
         "formatters": {
-<<<<<<< HEAD
             "consoleFormatter": {"format": "%(asctime)s: %(levelname)s - %(name)s - %(message)s"},
             "fileFormatter": {"format": "%(asctime)s - %(name)s - %(levelname)s - %(message)s}"},
-=======
-            "consoleFormatter": {"format": "%(levelname)s - %(name)s - %(message)s"},
-            "fileFormatter": {"format": "%(asctime)s - %(name)s - %(levelname)s - %(message)s"},
->>>>>>> 94b3af87
         },
         "handlers": {
             "consoleHandler": {
