--- conflicted
+++ resolved
@@ -90,22 +90,4 @@
 "browser": {
     'views': ([[['composer','artist','performer']],[['genre'],['composer','artist','performer']]],),
 }
-<<<<<<< HEAD
-}
-
-# Stuff from OMG 0.1 --- not clear whether it will be used in OMG 0.2
-    #~ options.addOption("tags",       "search_tags",      list,   ["album",
-                                                                 #~ "performer",
-                                                                 #~ "conductor",
-                                                                 #~ "title",
-                                                                 #~ "lyricist",
-                                                                 #~ "composer",
-                                                                 #~ "date",
-                                                                 #~ "artist"]      , description="Tags that will be searched, if you type a text without prefix in a searchbox. Use prefixes to search for other tags.")
-    #~ options.addOption("tags",       "ignored_tags",     list,   ["tracktotal",
-                                                                 #~ "disctotal",
-                                                                 #~ "tracknumber",
-                                                                 #~ "discnumber"]  )
-=======
-}
->>>>>>> ec3d4529
+}