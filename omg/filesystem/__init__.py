# -*- coding: utf-8 -*-
# OMG Music Manager  -  http://omg.mathematik.uni-kl.de
# Copyright (C) 2009-2011 Martin Altmayer, Michael Helmling
#
# This program is free software: you can redistribute it and/or modify
# it under the terms of the GNU General Public License as published by
# the Free Software Foundation, either version 3 of the License, or
# (at your option) any later version.
#
# This program is distributed in the hope that it will be useful,
# but WITHOUT ANY WARRANTY; without even the implied warranty of
# MERCHANTABILITY or FITNESS FOR A PARTICULAR PURPOSE.  See the
# GNU General Public License for more details.
# 
# You should have received a copy of the GNU General Public License
# along with this program.  If not, see <http://www.gnu.org/licenses/>.
#

"""The sync module is responsible for the synchronization of the database with the file system."""

from PyQt4 import QtGui, QtCore
from PyQt4.QtCore import Qt
from .. import logging, config, utils, database as db, realfiles, modify
import os, os.path, subprocess, hashlib, datetime, threading, queue, time
logger = logging.getLogger(__name__)
RESCAN_INTERVAL = 100 # seconds between rescans of the music directory

def init():
    global syncThread, notifier, null
    syncThread = FileSystemSynchronizer()
    null = open(os.devnull)    
    modify.dispatcher.changes.connect(syncThread.handleEvent, Qt.QueuedConnection)
    notifier = Notifier()
    syncThread.missingFilesDetected.connect(notifier.notifyAboutMissingFiles)
    syncThread.modifiedTagsDetected.connect(notifier.changeModifiedTags)
    syncThread.start()
    
def shutdown():
    """Terminates this module; waits for all threads to complete."""
    syncThread.should_stop.set()
    syncThread.exit()
    syncThread.wait()
    null.close()



null = open(os.devnull)

def computeHash(path):
    """Compute the audio hash of a single file. This method uses
    the "ffmpeg" binary ot extract the first 15 seconds in raw
    PCM format and then creates the MD5 hash of that data. It would
    be nicer to have this either as a plugin with possibly alternative
    methods, or even better use something like
    https://github.com/sampsyo/audioread/tree/master/audioread
    that determines an available backend automatically."""
    try:
        logger.debug('computing hash for {}'.format(path))
        proc = subprocess.Popen(
            ['ffmpeg', '-i', utils.absPath(path),
             '-v', '0',
             '-f', 's16le',
             '-t', '15',
             '-'],
<<<<<<< HEAD
            stdout=subprocess.PIPE, stderr=null
=======
            stdout=subprocess.PIPE, stderr=null # this is due to a bug that ffmpeg ignores -v quiet
>>>>>>> 1dd91efa
        )
        data = proc.stdout.readall()
        hash = hashlib.md5(data).hexdigest()
        return hash
    except OSError:
        logger.error('need ffmpeg binary to compute hashes')

class Notifier(QtCore.QObject):
    
    @QtCore.pyqtSlot(list)
    def notifyAboutMissingFiles(self, paths):
        from . import dialogs
        dialogs.MissingFilesDialog(paths)
        syncThread.dialogFinished.set()
    
    @QtCore.pyqtSlot(object)
    def changeModifiedTags(self, changes):
        from .. import tags
        for id, (dbTags, fileTags) in changes.items():
            
            for tag, values in dbTags.items(): # preserve private tags
                if tag.private:
                    fileTags[tag] = values
            db.write.setTags(id, fileTags)
        QtGui.QMessageBox.information(None, self.tr('detected tag changes'),
                                      self.tr('The tags of the files with ids {} were '
                                              'changed from outside OMG. The database'
                                              'has now been updated accordingly.').format(list(changes.keys())))
            
        
def mTimeStamp(path):
    """Returns a datetime.datetime object representing the modification timestamp
    of the file given by the (relative) path *path*."""
    return datetime.datetime.fromtimestamp(os.path.getmtime(utils.absPath(path)))
     
                        
class FileSystemSynchronizer(QtCore.QThread):
    
    folderStateChanged = QtCore.pyqtSignal(str, str)
    missingFilesDetected = QtCore.pyqtSignal(list)
    modifiedTagsDetected = QtCore.pyqtSignal(object)
    
    def __init__(self):
        super().__init__(None)
        
        self.should_stop = threading.Event()
        self.dialogFinished = threading.Event()
        self.timer = QtCore.QTimer(self)
        self.moveToThread(self)
        self.timer.moveToThread(self)
        self.timer.timeout.connect(self.pollJobs)
        self.hashJobs = queue.Queue()
        self.lastScan = 0
    
    def compareTagsWithDB(self, id, path):
        dbTags = db.tags(id)
        rfile = realfiles.get(utils.absPath(path))
        rfile.read()
        if dbTags.withoutPrivateTags() != rfile.tags:
            logger.debug('Detected modification on file "{}": tags differ'.format(path))
            self.modifiedTags[id] = (dbTags, rfile.tags)
    
    def checkFilesTable(self):
        """go through the files table, add missing hashes and find modified files"""
        for id, path, hash, verified in \
                db.query("SELECT element_id,path,hash,verified FROM {}files".format(db.prefix)):
            if self.should_stop.is_set():
                return
            absPath = utils.absPath(path)
            if not os.path.exists(absPath):
                if db.isNull(hash):
                    self.lostFiles.append(id) # file without hash deleted -> no chance to find somewhere else
                else:
                    logger.info('file {} is missing'.format(path))
                    self.missingFiles[hash] = (path,id)
                continue
            self.dbFiles.append(path)
            if db.isNull(hash):
                hash = computeHash(path)
                logger.debug('Computed hash of {} as {}'.format(path, hash))
                db.setHash(id, hash)
            elif verified < mTimeStamp(path):
                self.compareTagsWithDB(id, path)
                newHash = computeHash(path)
                if newHash != hash:
                    logger.debug('Detected modification of audio data on "{}"'.format(path))
                    db.setHash(id, newHash)
                db.query('UPDATE {}files SET verified=CURRENT_TIMESTAMP() '
                         'WHERE element_id=?'.format(db.prefix),id)
    
    def checkNewFiles(self):
        """Go through the newfiles table and remove entries of files which are deleted on disk."""
        goneNewFiles = []
        for path, hash, timestamp in \
                db.query('SELECT path, hash, verified FROM {}newfiles'.format(db.prefix)):
            if os.path.exists(utils.absPath(path)):
                self.knownNewFiles[path] = (hash, timestamp)
            else:
                goneNewFiles.append((path,))
        if len(goneNewFiles) > 0:
            db.multiQuery('DELETE FROM {}newfiles WHERE PATH=?'.format(db.prefix), goneNewFiles)
    
    def checkFolders(self):
        """Go through the folders table, remove entries of folders which were deleted on disk."""
        goneFolders = []
        
        for folder, state in db.query('SELECT path,state FROM {}folders'.format(db.prefix)):
            if os.path.exists(utils.absPath(folder)):
                self.knownFolders[folder] = state
            else:
                goneFolders.append((folder,))
        if len(goneFolders) > 0:
            db.multiQuery('DELETE FROM {}folders WHERE path=?'.format(db.prefix), goneFolders)
        
    def checkFileSystem(self):
        """Walks through the collection, updating folders and searching for new files.
        
        This method has three purposes:
        - update the states of folders (unsynced, ok, nomusic) used for display in filesystembrowser,
        - compute hashes of files which are not yet in the database
        - doing the latter, moved files can be detected
        """
        for root, dirs, files in os.walk(config.options.main.collection, topdown = False):
            folderState = 'nomusic'
            for file in files:
                if self.should_stop.is_set():
                    return
                absPath = os.path.join(root, file)
                relPath = utils.relPath(absPath)
                if not utils.hasKnownExtension(file):
                    continue # skip non-music files
                if relPath not in self.dbFiles:
                    if relPath in self.knownNewFiles:
                        # case 1: file was found in a previous scan
                        folderState = 'unsynced'
                        knownHash, knownStamp = self.knownNewFiles[relPath]
                        # check if the file's modification time is newer than the DB timestamp
                        if mTimeStamp(relPath) > knownStamp:
                            newHash = computeHash(relPath)
                            if newHash != knownHash:
                                logger.debug('updating hash of not-in-db file {}'.format(relPath))
                                db.query('UPDATE {}newfiles SET hash=? WHERE path = ?'.format(db.prefix),
                                         newHash, relPath)
                    else:
                        # case 2: file is completely new
                        logger.debug('hashing newfile {}'.format(relPath))
                        hash = computeHash(relPath)
                        if hash in self.missingFiles:
                            # found a file that was missing -> detected move!
                            if folderState == 'nomusic':
                                folderState = 'ok'
                            logger.info('detected a move: {} -> {}'.format(self.missingFiles[hash][0],
                                                                              relPath))
                            db.query('UPDATE {}files SET path=? WHERE element_id=?'.format(db.prefix),
                                     relPath,
                                     self.missingFiles[hash][1])
                            
                            # check if tags were also changed
                            self.compareTagsWithDB(self.missingFiles[hash][1], relPath)
                            del self.missingFiles[hash]
                            
                        else:
                            folderState = 'unsynced'
                            db.query('INSERT INTO {}newfiles SET hash=?, path=?'.format(db.prefix),
                                     hash, relPath)
                elif folderState == 'nomusic':
                    folderState = 'ok'
            if folderState != 'unsynced':
                folderState = self.updateStateFromSubfolders(root, folderState, dirs)
                
            relRoot = utils.relPath(root)
            # now update folders table and emit events for FileSystemBrowser
            if relRoot not in self.knownFolders or folderState != self.knownFolders[relRoot]:
                self.updateFolderState(relRoot, folderState)        
    
    def updateFolderState(self, path, state, recurse = False):
        if path not in self.knownFolders:
            db.addFolder(path, state)
        else:
            db.updateFolder(path, state)
        self.folderStateChanged.emit(path, state)
        self.knownFolders[path] = state
        if recurse and path not in ('', '.'):
            path = os.path.dirname(path)
            if path == '':
                path = '.'
            state = self.knownFolders[path]
            newState = self.updateStateFromSubfolders(utils.absPath(path), 'nomusic', files = True)
            if newState != state:
                self.updateFolderState(path, newState, True)
            
        
    def updateStateFromSubfolders(self, root, folderState, dirs = None, files = False):
        """Returns the updated folderState of abspath *root* when the states
        of the subdirectories are considered. E.g. if root is 'ok' and a subdir
        is 'unsynced', return 'unsynced'. The optional *dirs* parameter is
        a list of given subdirectories; if not specified, they are computed first."""
        if dirs == None:
            dirs = []
            for elem in os.listdir(root):
                if os.path.isdir(os.path.join(root, elem)):
                    # tuning: stop directory testing as soon as an unsynced dir is found
                    if self.knownFolders[utils.relPath(os.path.join(root, elem))] == 'unsynced':
                        return 'unsynced'
                    dirs.append(elem)
                elif files and utils.hasKnownExtension(elem):
                    if utils.relPath(os.path.join(root, elem)) not in self.dbFiles:
                        return 'unsynced'
                    else:
                        folderState = 'ok'
        for dir in dirs:
            path = utils.relPath(os.path.join(root, dir))
            if self.knownFolders[path] == 'unsynced':
                return 'unsynced'
            elif self.knownFolders[path] == 'ok' and folderState == 'nomusic':
                folderState = 'ok'
        return folderState
    
    def rescanCollection(self):
        """Checks the audio hashes in the files table.
        - If a hash is missing, it is recomputed.
        - If a hash is outdated, tags are checked and the user is notified.
        """
        self.missingFiles = {} # maps hash to missing files (i.e. files moved away or deleted)
        self.lostFiles = [] # list of files without hash that are gone
        self.modifiedTags = {}
        self.dbFiles = []
        self.knownNewFiles = {}
        self.knownFolders = {}
        
        self.checkFilesTable()
        self.checkNewFiles()
        self.checkFolders()
        self.checkFileSystem()
       
        if len(self.modifiedTags) > 0:
            self.modifiedTagsDetected.emit(self.modifiedTags)
        
        if len(self.lostFiles) + len(self.missingFiles) > 0:
            missingIDs = self.lostFiles[:]
            if len(self.missingFiles) > 0:
                missingIDs.extend(list(zip(*self.missingFiles.values()))[1])
            self.dialogFinished.clear()
            self.missingFilesDetected.emit(missingIDs)
            self.dialogFinished.wait()
            
        logger.debug('rescanned collection')    
        
    @QtCore.pyqtSlot(list)
    def handleEvent(self, event):
        if isinstance(event, modify.events.FilesAddedEvent):
            # files added to DB -> check if folders have changed
            paths = event.paths
            for path in paths:
                self.hashJobs.put(path)
            filesByFolder = utils.groupFilePaths(paths)
            for folder, files in filesByFolder.items():
                dirContent = os.listdir(utils.absPath(folder))
                folderStillUnsynced = False
                for elem in dirContent:
                    relElemPath = os.path.join(folder, elem)
                    if elem in files:
                        files.remove(elem)
                    elif os.path.isdir(utils.absPath(relElemPath)):
                        if relElemPath in self.knownFolders \
                                and self.knownFolders[relElemPath] == 'unsynced':
                            folderStillUnsynced = True
                            break
                        continue
                    elif not utils.hasKnownExtension(elem):
                        continue
                    elif elem not in self.dbFiles:
                        folderStillUnsynced = True
                        break
                if not folderStillUnsynced:
                    logger.debug('previously unsynced folder now ok: {}'.format(folder))
                    self.updateFolderState(folder, 'ok', True)
                
        elif isinstance(event, modify.events.FilesRemovedEvent):
            byFolder = utils.groupFilePaths(event.paths)
            for folder, files in byFolder.items():
                if event.disk:
                    stillMusicThere = False
                    for thing in os.listdir(utils.absPath(folder)):
                        if os.path.isfile(utils.absPath(os.path.join(folder, thing))):
                            if utils.hasKnownExtension(thing):
                                stillMusicThere = True
                                break
                    if not stillMusicThere:
                        self.updateFolderState(folder, 'nomusic', True)
                        
                else:
                    self.updateFolderState(folder, 'unsynced', True)
    
    def computeAndStoreHash(self, path):
        """Compute the hash of the file at *path* (or fetch it from self.knownNewFiles
        if available) and set it in the database."""
        if path in self.knownNewFiles:
            hash = self.knownNewFiles[path]
            del self.knownNewFiles[path]
        else:
            print('no hash found for {}'.format(path))
            hash = computeHash(path)
        db.setHash(path, hash)
        self.dbFiles.append(path)
        db.query('DELETE FROM {}newfiles WHERE path = ?'.format(db.prefix), path)
        
    def pollJobs(self):
        try:
            while True:
                self.computeAndStoreHash(self.hashJobs.get_nowait())
        except queue.Empty:
            pass
        if time.time() - self.lastScan > RESCAN_INTERVAL:
            self.rescanCollection()
            self.lastScan = time.time()
           
    def run(self):
        db.connect()
        self.timer.start(100)
        self.exec_()
        db.close()<|MERGE_RESOLUTION|>--- conflicted
+++ resolved
@@ -62,11 +62,7 @@
              '-f', 's16le',
              '-t', '15',
              '-'],
-<<<<<<< HEAD
-            stdout=subprocess.PIPE, stderr=null
-=======
             stdout=subprocess.PIPE, stderr=null # this is due to a bug that ffmpeg ignores -v quiet
->>>>>>> 1dd91efa
         )
         data = proc.stdout.readall()
         hash = hashlib.md5(data).hexdigest()
