<<<<<<< HEAD
=======
#!/usr/bin/env python3.1
# -*- coding: utf-8 -*-
# Copyright 2009 Michael Helmling
#
# This program is free software; you can redistribute it and/or modify
# it under the terms of the GNU General Public License version 3 as
# published by the Free Software Foundation
#

from omg import realfiles, database, constants, config
import os
import pickle
import datetime
import logging

def initLogger():
    logging.basicConfig(level=constants.LOGLEVELS[config.get("misc","loglevel")], format='%(levelname)s: %(message)s')

def relPath(file):
    """Returns the relative path of a music file against the collection base path."""
    return os.path.relpath(file,config.get("music","collection"))

def absPath(file):
    """Returns the absolute path of a music file inside the collection directory, if it is not absolute already."""
    if not os.path.isabs(file):
        return os.path.join(config.get("music","collection"),file)
    else:
        return file
    
#class Container(dict):
#    """Python representation of a Container, which is just a dictionary position->container that has an id, a name and tags."""
#    def __init__(self,container_id=None,name=None,tags={}):
#        dict.__init__(self)
#        self.name=name
#        self.container_id=container_id
#        self.tags=tags
#    
#    def __str__(self):
#        ret = "({}: ".format(self.name)
#        for el in self.keys():
#            ret += "{0}:{1} ".format(el, self[el])
#        ret += ")"
#        return ret
#    
#    def _pprint(self,depth):
#        indent = "    "*depth
#        print(indent + self.name)
#        for el in sorted(self.keys()):
#            self[el]._pprint(depth+1)
#    
#    def pprint(self):
#        self._pprint(0)
#
#class File(Container):
#    """A File is a special container that may have a length and a hash. If the read_file-Parameter is True, length,name,tags and hash will be read from the file."""
#    def __init__(self,path,container_id=None,tags={},length=None,hash=None,read_file=False):
#        Container.__init__(self,container_id,name=os.path.basename(path),tags=tags)
#        self.length = length
#        self.hash=hash
#        self.path=path
#        if read_file:
#            self.read_tags_from_filesystem()
#            self.hash = compute_hash(path)
#    
#    def read_tags_from_filesystem(self):
#        real = realfiles.File(abs_path(self.path))
#        real.read()
#        self.tags = real.tags
#        self.length = real.length
#    
#    def write_tags_to_filesystem(self):
#        real = realfiles.File(abs_path(self.path))
#        real.tags = self.tags
#        real.save_tags()
#    
#    def _pprint(self,depth):
#        print("    "*depth + self.path)
#    
#    def __str__(self):
#        return self.path
#
#itags = {} # dict of indexed tags and their tagid
#itags_reverse = {} # same in other direction (bäh)
#initialized = False
#ignored_tags = None
#tagtypes = None
#logger = None
#db = None
#
#
#def init():
#    global initialized, logger, ignored_tags, tagtypes, db
#    if initialized:
#        raise Exception("Already init'ed.")
#    logger = logging.getLogger(name="omg")
#    database.connect()
#    db = database.db
#    if len(database.checkMissingTables()) > 0:
#        logger.warning("There are tables missing in the database, will create them.")
#        database.checkMissingTables(True)
#    result = db.query("SELECT id,tagname FROM tagids;")
#    for id,name in result:
#        itags[name] = id
#    itags_reverse = {y:x for x,y in itags.items()} # <3 python :)
#    ignored_tags = config.get("tags","ignored_tags").split(",")
#    tagtypes = database._parseIndexedTags()
#    initialized = True
#    logger.debug("omg module initialized")
#    
#
## -------- "file functions": Functions for operating with real files on the filesystem. -----------
#def abs_path(file):
#    """Returns the absolute path of a music file inside the collection directory, if it is not absolute already."""
#    
#    if not os.path.isabs(file):
#        return os.path.join(config.get("music","collection"),file)
#    else:
#        return file
#
#def rel_path(file):
#    """Returns the relative path of a music file against the collection base path."""
#    
#    return os.path.relpath(file,config.get("music","collection"))
#
#def read_tags_from_file(file):
#    """Returns the tags of a file as dictionary of strings as keys and lists of strings as values."""
#    
#    import subprocess
#    if not os.path.isabs(file):
#        file = abs_path(file)
#    proc = subprocess.Popen([config.get("misc","printtags_cmd"),file], stdout=subprocess.PIPE)
#    stdout = proc.communicate()[0]
#    if proc.returncode > 0:
#        raise RuntimeError("Error calling printtags on file '{0}': {1}".format(file,stdout))
#    tags = pickle.loads(stdout)
#    return tags
#
#
#def compute_hash(file):
#    """Computes the hash of the audio stream of the given file."""
#
#    import hashlib,tempfile,subprocess
#    handle, tmpfile = tempfile.mkstemp()
#    subprocess.check_call(
#        ["mplayer", "-dumpfile", tmpfile, "-dumpaudio", abs_path(file)],
#        stdout=subprocess.PIPE,
#        stderr=subprocess.PIPE)
#    # wtf ? for some reason handle is int instead of file handle, as said in documentation
#    handle = open(tmpfile,"br")
#    hashcode = hashlib.sha1(handle.read()).hexdigest()
#    handle.close()
#    os.remove(tmpfile)
#    return hashcode
## -------------------------------------------------------------------------------------------------
#
#
#
## ------------------- database management functions -----------------------------------------------
#def id_from_filename(filename):
#    """Retrieves the container_id of a file from the given path, or None if it is not found."""
#    return database.db.query("SELECT container_id FROM files WHERE path=?;", rel_path(filename)).getSingle()
#
#def id_from_hash(hash):
#    """Retrieves the container_id of a file from its hash, or None if it is not found."""
#    result =  database.db.query("SELECT container_id FROM files WHERE hash=?;", hash)
#    if len(result)==1:
#        return result.getSingle()
#    else:
#        raise RuntimeError("Hash not unique upon filenames!")
#
#
#def get_value_id(tag,value,insert=False):
#    """Looks up the id of a tag value. If the value is not found and insert=True, create an entry,
#    otherwise return None."""
#    
#    if tagtypes[tag]=="date": #translate date into a format that MySQL likes
#        if len(value)==4: # only year is given
#            value="{0}-00-00".format(value)
#        elif len(value)==2: # year in 2-digit form
#            if value[0]==0:
#                value="20{0}-00-00".format(value)
#            else:
#                value="19{0}-00-00".format(value)
#
#    result = database.db.query("SELECT id FROM tag_{0} WHERE value=?;".format(tag),value).getSingle()
#    if insert and not result:
#        result = add_tag_value(tag,value)
#    return result
#
#def get_tags(container_id):
#    """Returns all tags of the given container_id as a dict of lists."""
#    
#    tags = {}
#    for tag in itags:
#        result = database.db.query(
#            "SELECT value FROM tags INNER JOIN tag_{0} ON value_id=id AND tag_id=? WHERE container_id=?;".format(tag),itags[tag], container_id)
#        for x in result:
#            if not tag in tags:
#                tags[tag] = []
#            tags[tag].append(x[0])
#    result = database.db.query("SELECT tagname,value FROM othertags WHERE container_id=?;",container_id)
#    for tag,value in result:
#        if not tag in tags:
#            tags[tag] = []
#        tags[tag].append(value)
#    return tags
#            
#def path_by_id(container_id):
#    """Returns the path of a file (None if it doesn't exist)."""
#    return database.db.query("SELECT path FROM files WHERE container_id=?;",container_id).getSingle()
#    
#    
#def get_container_by_id(cid):
#    """Returns a Container/File class hierarchy representing the container of given ID."""
#    path = path_by_id(cid)
#    if path==None: # this is a non-file container
#        ret = Container(container_id=cid)
#        ret.name = database.db.query("SELECT name FROM containers WHERE id=?;",cid).getSingle()
#        ret.container_id = cid
#        ret.tags = get_tags(cid)
#        contents = database.db.query("SELECT position,element_id FROM contents WHERE container_id=?;",cid)
#        for pos,el in contents:
#            ret[pos] = get_container_by_id(el)
#    else:
#        ret = File(path,container_id=cid)
#        ret.tags = get_tags(cid)
#    return ret
#    
#def add_container(name,tags={},elements=0):
#    """Adds a container to the database, which can have tags and a number of elements."""
#    result = database.db.query("INSERT INTO containers (name,elements) VALUES(?,?);", name,elements)
#    newid = result.insertId() # the new container's ID
#
#    set_tags(newid, tags)
#    return newid
#
#
#def add_tag(container_id, tagname=None, tagid=None, value=None, valueid=None):
#    """Generic tag adding function. Either tagname or tagid and either value or valueid must be given."""
#    
#    if tagid:
#        tagname=itags_reverse[tagid]
#    if not tagname:
#        raise ValueError("Either tagid or tagname must be set.")
#    if tagname in ignored_tags:
#        logger.debug("Ignored tag {0} from container_id {1}".format(tagname, container_id))
#        return
#    if tagname in itags: # yap, indexed tag
#        if not valueid:
#            if not value:
#                raise ValueError("Either value or valueid must be set.")
#            valueid=get_value_id(tagname,value,insert=True)
#        db.query("INSERT INTO tags VALUES(?,?,?);", container_id, itags[tagname], valueid)
#    else: # other tag
#        if not value:
#            raise ValueError("add_tag called for and unindexed tag, so value must be set.")
#        db.query("INSERT INTO othertags VALUES(?,?,?);", container_id, tagname, value)        
#
#
#def add_tag_value(tagname,value):
#    """Adds a new value entry to an indexed tag. Returns the newly created ID. Warning: Does NOT check for uniqueness."""
#    result = db.query("INSERT INTO tag_{0} (value) VALUES(?);".format(tagname), value)
#    return result.insertId()
#    
#    
#def set_tags(cid, tags, append=False):
#    """Sets the tags of container with id <cid> to the supplied tags, which should be a dictionary.
#    
#    If the optional parameter append is set to True, existing tags won't be touched, instead the 
#    given ones will be added. This function will not check for duplicates in that case."""
#    
#    existing_tags = db.query("SELECT * FROM tags WHERE 'container_id'=?;", cid)
#    if len(existing_tags) > 0:
#        logger.warning("Deleting existing indexed tags from container {0}".format(cid))
#    database.db.query("DELETE FROM tags WHERE 'container_id'=?;", cid)
#    existing_othertags = db.query("SELECT * FROM othertags WHERE 'container_id'=?;",cid)
#    if len(existing_othertags) >0:
#        logger.warning("Deleting existing othertags from container {0}".format(cid))
#    database.db.query("DELETE FROM othertags WHERE 'container_id'=?;", cid)
#    for tag in tags.keys():
#        if tag in ignored_tags:
#            logger.debug("Ignoring tag '{0}' in container with id {1}".format(tag, cid))
#            continue
#        for value in tags[tag]:
#            add_tag(container_id=cid,tagname=tag,value=value)
#
#def add_file(path=None, file=None):
#    """Adds a new file to the database. The file can be given as path or as omg.File object. Returns the container_id.
#    
#    If path is a relative path, the music collection base path is added.
#    Does  not check for uniqueness, so only call this when you need. Returns the new file's ID.
#    Also adds all tags of the file to the database."""
#    if path!=None:
#        return add_file(path=None, file=File(path=path))
#    if file==None:
#        raise ValueError("Either path or file must not be None.")
#    if not os.path.isabs(file.path):
#        path = abs_path(file.path)
#    else:
#        path = file.path
#    if not file.tags:
#        tags = read_tags_from_file(path)
#    else:
#        tags = file.tags
#    if not file.hash:
#        hash = compute_hash(path)
#    else:
#        hash = file.hash
#    file_id = add_container(name=os.path.basename(path),tags=tags,elements=0)
#    # now take care of the files table
#    querytext = "INSERT INTO files (container_id,path,hash,length) VALUES(?,?,?,?);"
#    if file.length is None:
#        length = 0
#    else:
#        length = int(file.length)
#    database.db.query(querytext, file_id, rel_path(path), hash, length)
#    return file_id
#    
#def add_content(container_id, i, content_id):
#    """Adds new content to a container in the database.
#    
#    The file with given file_id will be the i-th element of the container with container_id. May throw
#    an exception if this container already has an element with the given file_id."""
#    database.db.query('INSERT INTO contents VALUES(?,?,?);', container_id, i, content_id)
#
#def add_file_container(name=None, contents=None, tags={}, container=None):
#    """Adds a new container to the database whose contents are only files."""
#    
#    if container!=None:
#        if container.container_id == None:
#            container_id = add_container(container.name, tags=container.tags, elements=len(container))
#        else:
#            container_id = container.container_id
#        for tracknumber in container:
#            file_id = id_from_filename(container[tracknumber].path)
#            if file_id == None:
#                file_id = add_file(file=container[tracknumber])
#            add_content(container_id, tracknumber, file_id)
#    else: #deprecated
#        container_id = add_container(name,tags=tags, elements=len(contents))
#        for index, file in enumerate(contents,1):
#            file_id = id_from_filename(file)
#            if file_id == None:
#                file_id = add_file(file=file)
#            add_content(container_id, index, file_id)
#    return container_id
#    
#def del_container(cid):
#    """Removes a container together with all of its content and tag references from the database.
#    
#    If the content is a file, also deletes its entry from the files table."""
#    
#    db.query("DELETE FROM tags WHERE container_id=?;", cid) # delete tag references
#    db.query("DELETE FROM othertags WHERE container_id=?;",cid) # delete othertag references
#    db.query("DELETE FROM contents WHERE container_id=? OR element_id=?;",cid,cid) # delete content relations
#    db.query("DELETE FROM files WHERE container_id=?;",cid) # delete file entry, if present
#    db.query("DELETE FROM containers WHERE id=?;",cid) # remove container itself
#
#def del_file(path=None,hash=None,id=None):
#    """Deletes a file from the database, either by path, hash or id."""
#    
#    if id:
#        return del_container(id)
#    elif path:
#        return del_container(id_from_filename(path))
#    elif hash:
#        return del_container(id_from_hash(path))
#    else:
#        raise ValueError("One of the arguments must be set.")
#
## initialize module on loading
##init()
>>>>>>> fcd71651
<|MERGE_RESOLUTION|>--- conflicted
+++ resolved
@@ -1,5 +1,3 @@
-<<<<<<< HEAD
-=======
 #!/usr/bin/env python3.1
 # -*- coding: utf-8 -*-
 # Copyright 2009 Michael Helmling
@@ -14,9 +12,6 @@
 import pickle
 import datetime
 import logging
-
-def initLogger():
-    logging.basicConfig(level=constants.LOGLEVELS[config.get("misc","loglevel")], format='%(levelname)s: %(message)s')
 
 def relPath(file):
     """Returns the relative path of a music file against the collection base path."""
@@ -371,5 +366,4 @@
 #        raise ValueError("One of the arguments must be set.")
 #
 ## initialize module on loading
-##init()
->>>>>>> fcd71651
+##init()