# -*- coding: utf-8 -*-
# OMG Music Manager  -  http://omg.mathematik.uni-kl.de
# Copyright (C) 2009-2012 Martin Altmayer, Michael Helmling
#
# This program is free software: you can redistribute it and/or modify
# it under the terms of the GNU General Public License as published by
# the Free Software Foundation, either version 3 of the License, or
# (at your option) any later version.
#
# This program is distributed in the hope that it will be useful,
# but WITHOUT ANY WARRANTY; without even the implied warranty of
# MERCHANTABILITY or FITNESS FOR A PARTICULAR PURPOSE.  See the
# GNU General Public License for more details.
# 
# You should have received a copy of the GNU General Public License
# along with this program.  If not, see <http://www.gnu.org/licenses/>.
#

"""Module for tag handling.

This module provides methods to store tags, convert them between different values, to convert tag-ids to
tagnames and vice versa and so on. Call :func:`init` at program start to initialize the module using the
information in the ``tagids``-table and use one of the following ways to get tags:

    * The easiest way is the :func:`get-method<omg.tags.get>` which takes a tag-id or a tag-name as
      parameter.
    * Use :func:`fromTitle` to get tags from user input which may be in the user's language
      (e.g. ``'Künstler'``).
    * For some tags which have a special meaning to the program and cannot always be treated generically
      (e.g. the title-tag) there exist constants (e.g. ``TITLE``). This allows to use tags.TITLE instead of
      ``tags.get(options.tags.title_tag``) as the user may decide to use another tagname than ``'title'``
      for his titles.
    * To iterate over all tags use the module variable ``tagList``.
    * Only in the case that the tag in question is not already in the database you should (and must) create
      the :class:`Tag`-instance using the constructor of :class:`Tag`.
    
\ """
from collections import Sequence
from functools import reduce

from PyQt4 import QtGui

from . import config, constants, logging
from .constants import ADDED, DELETED, CHANGED
from .utils import FlexiDate
from .application import ChangeEvent

translate = QtGui.QApplication.translate
logger = logging.getLogger(__name__)


# Module variables - Will be initialized with the first call of init.
#=================================================================================
# Dictionaries of all indexed tags. From outside the module use the get-method instead of these private
# variables.
_tagsById = None
_tagsByName = None

# Dict mapping tagnames to their translation
_translation = None

# Local reference to the database, will be created in init
db = None

# List of all indexed tags in the order specified by the config-variable tags->tag_order (tags which are not
# contained in that list will appear in arbitrary order at the end of tagList). Us this to iterate over all
# tags.
tagList = None

# Tags which have a special meaning for the application and cannot always be treated generically.
# Will be initialized with the first call of init, so remember to change also that function whenever changing
# the following lines.
TITLE = None
ALBUM = None


class ValueType:
    """Class for the type of tag-values. Currently only three types are possible: varchar, date and text.
    For each of them there is an instance (e.g. tags.TYPE_VARCHAR) and you can get all of them via
    tags.TYPES or using the tags.TYPE_* constants. You must not create your own instances.
        
        - *name* is one of ''varchar'', ''date'', ''text''
        - *description* is a description that will be displayed to the user
        
    """
    def __init__(self,name,description):
        self.name = name
        self.description = description
        
    def isValid(self,value):
        """Return whether the given value is a valid tag-value for tags of this type."""
        if self.name == 'varchar':
            return isinstance(value,str) and 0 < len(value.encode()) <= constants.TAG_VARCHAR_LENGTH
        elif self.name == 'text':
            return isinstance(value,str) and len(value) > 0
        elif self.name == 'date':
            if isinstance(value,FlexiDate):
                return True
            else:
                try: 
                    FlexiDate.strptime(value)
                    return True
                except TypeError:
                    return False
                except ValueError:
                    return False
        else: assert False # should never happen

    def convertValue(self,newType,value):
        """Convert *value* from this type to *newType* and return the result. This method converts from
        :class:?omg.utils.FlexiDate` (type date) to strings (types varchar and text) and vice versa.
        If conversion fails or the converted value is not valid for *newType* (confer
        :meth:`ValueType.isValid`), this method will raise a :exc:`ValueError`.
        """
        if self == TYPE_DATE and newType != TYPE_DATE:
            convertedValue = value.strftime()
        elif self != TYPE_DATE and newType == TYPE_DATE:
            convertedValue = FlexiDate.strptime(value)
        else: convertedValue = value # nothing to convert
        if newType.isValid(convertedValue):
            return convertedValue
        else: raise ValueError("Converted value {} is not valid for valuetype {}."
                                 .format(convertedValue,newType))

    def sqlFormat(self,value):
        """Convert *value* into a string that can be inserted into database queries."""
        if self.name == 'date':
            if isinstance(value,FlexiDate):
                return value.sqlFormat()
            else: return FlexiDate.strptime(value).sqlFormat()
        else: return value

    @staticmethod
    def byName(name):
        """Given a type-name return the corresponding instance of this class."""
        for type in TYPES:
            if type.name == name:
                return type
        else: raise IndexError("There is no valuetype with name '{}'.".format(name))

    def valueFromString(self,string):
        """Convert a string (which must be valid for this valuetype) to the preferred representation of
        values of this type. Actually this method does nothing than convert strings to
        :class:`omg.utils.FlexiDate`\ s if this is the date-type.
        """
        if self == TYPE_DATE:
            return FlexiDate.strptime(string)
        else: return string
    
    def __repr__(self):
        return 'ValueType({})'.format(self.name)
    
    def __str__(self):
        return self.name


# Module variables for the existing types
TYPE_VARCHAR = ValueType('varchar', translate('tags', 'a tag type for normal (not too long) text values'))
TYPE_TEXT = ValueType('text', translate('tags', 'a tag type for long texts (like e.g. lyrics)'))
TYPE_DATE = ValueType('date', translate('tags', 'a tag type for dates'))
TYPES = [TYPE_VARCHAR,TYPE_TEXT,TYPE_DATE]


class Tag:
    """
        A tagtype like 'artist'. 'title', etc.. Public attributes of tags are
        
            * id: The id of the tag if it is in the database or None otherwise,
            * name: The name of the tag,
            * type: The value-type of this tag (e.g. varchar) as instance of :class:`omg.tags.ValueType`,
            * title: A nice title to be displayed to the user (usually a translation of the name),
            * rawTitle: The title as set in the database. If a tag does not have a title set in the
              database this will be None, while 'title' will be the name.
            * iconPath: Path to the tagtype's icon or None if if doesn't have an icon.
            * icon: A QIcon loaded from above path.
            * private: Whether the flag is private, i.e. stored only in the database and not in files.

        Usually you should get tag instances via the :func:`get-method<omg.tags.get>`. The exception is for
        tags that are not (yet) in the database (use :func:`exists` to check this). For these tags
        :func:`get` will fail and you have to create your own instances. If you use the common instance, it
        will get automatically updated on TagTypeChangeEvents.
    """
    def __init__(self,id=None,name=None,type=None,title=None,iconPath=None,private=None):
        self.id = id
        if name is not None:
            assert isValidTagname(name)
        self.name = name
        self.type = type
        if title is not None and title != self.name:
            self.rawTitle = title
        else: self.rawTitle = None
        self.setIconPath(iconPath)
        self.private = private

    def setIconPath(self,iconPath):
        """Set the tag's iconPath and load the icon."""
        assert iconPath is None or isinstance(iconPath,str)
        self.iconPath = iconPath
        if iconPath is not None:
            self.icon = QtGui.QIcon(iconPath)
        else: self.icon = None
        
    def isValid(self,value):
        """Return whether the given value is a valid tag-value for this tag (this depends only on the
        tag-type).
        """
        return self.type.isValid(value)
     
    def sqlFormat(self,value):
        """Convert *value* into a string that can be inserted into database queries."""
        return self.type.sqlFormat(value)
        
    def __eq__(self,other):
        return isinstance(other,Tag) and other.id == self.id
    
    def __ne__(self,other):
        return not isinstance(other,Tag) or other.id != self.id

    def __hash__(self):
        return self.id

    def __repr__(self):
        return '"{0}"'.format(self.name)

    def __str__(self):
        return self.title
    
    def getTitle(self):
        return self.rawTitle if self.rawTitle is not None else self.name
    
    def setTitle(self,title):
        if title != '' and title != self.name:
            self.rawTitle = title
        else: self.rawTitle = None
        
    title = property(getTitle,setTitle)

        
class UnknownTagError(RuntimeError):
    """This exception class is raised by get and fromTitle, if they cannot find a tag
    matching the parameters.
    """
    def __init__(self, tagname):
        self.tagname = tagname
        
    def __str__(self):
        return 'Unknown tag {}'.format(self.tagname)


def isValidTagname(name):
    """Return whether *name* is a valid tag name. OMG uses the restrictions imposed by the
    Vorbis-specification: ASCII 0x20 through 0x7D, 0x3D ('=') excluded.
    Confer http://xiph.org/vorbis/doc/v-comment.html.
    """
    try:
        encoded = name.encode('ascii')
        return 0 < len(encoded) < 64 and all(0x20 <= c <= 0x7D and c != 0x3D for c in encoded)
    except UnicodeEncodeError:
        return False


def exists(identifier):
    """Return whether a tag with the id *identifier* (in case *identifier* is an integer) or the name
    *identifier* (in case it is a string) does exist.
    """
    if isinstance(identifier,int):
        return identifier in _tagsById
    elif isinstance(identifier,str):
        return identifier in _tagsByName
    else:
        raise RuntimeError("Identifier's type is neither int nor string: {} of type {}"
                                .format(identifier,type(identifier)))


def get(identifier, createDialogIfNew = False):
    """Return the tag identified by *identifier*. If *identifier* is an integer return the tag with this id.
    
    If *identifier* is a string return the tag with this name.
    If *identifier* is a Tag-instance, return *identifier*.
    This method does not create new instances of the tags but returns always the same instance.
    
    If *createDialogIfNew* is True, and there is no tag matching *identifier*, a dialog is popped up
    to create the new tag.
    """
    if isinstance(identifier,int):
        return _tagsById[identifier]
    elif isinstance(identifier,str):
        identifier = identifier.lower()
        if identifier in _tagsByName:
            return _tagsByName[identifier]
        elif createDialogIfNew:
            from .gui.tagwidgets import NewTagTypeDialog
            return NewTagTypeDialog.createTagType(identifier,
                                           text = 'specify type of tag "{}"'.format(identifier))
        else: raise UnknownTagError(identifier)
    elif isinstance(identifier, Tag):
        return identifier
    else:
        raise TypeError("Identifier's type is neither int nor string nor tag: {} of type {}"
                            .format(identifier,type(identifier)))


def isTitle(title):
    """Return whether *name* is the title of a known tag (comparison is case-insensitive!)."""
    return title.lower() in [str.lower(tag.title) for tag in tagList if tag.title is not None]


def fromTitle(title):
    """Return the tag of the given title (comparison is case-insensitive!). If no such tag
    exists, invoke get to return a tag. Use this method to get a tag from user input, especially when using
    combo-boxes with predefined values containing tag titles.
    """
    title = title.lower()
    for tag in tagList:
        if title == tag.title.lower():
            return tag
    else: return get(title)


class TagTypeUndoCommand(QtGui.QUndoCommand):
    """This command adds, changes or deletes a tagtype. Which keyword arguments are necessary depends on the
    first parameter *action* which may be one of
    
        - constants.ADDED: In this case *data* must be a subset of the arguments of Tag.__init__ including
          'name' and 'type' and excluding 'id' (the id is generated automatically by the database).
        - constants.CHANGED: This will change the tagtype specified in the argument *tagType* according to
          the other arguments, which may be a subset of the arguments of Tag.__init__ except of 'id':
          
              TagTypeUndoCommand(tagType=tagType,name='artist',iconPath=None)
              
        - constants.DELETED: A single argument *tagType*. The given tagtype will be removed.
    """
    def __init__(self,action,tagType=None,**data):
        texts = {ADDED:   translate("TagTypeUndoCommand","Add tagtype"),
                 DELETED: translate("TagTypeUndoCommand","Delete tagtype"),
                 CHANGED: translate("TagTypeUndoCommand","Change tagtype")
                }
        super().__init__(texts[action])
        self.action = action
        if self.action == ADDED:
            self.addData = data
            self.tagType = None
        elif self.action == DELETED:
            self.tagType = tagType
        else:
            self.tagType = tagType
            self.oldData = {'name': tagType.name,'type': tagType.type,'title': tagType.title,
                            'iconPath': tagType.iconPath, 'private': tagType.private }
            self.newData = data
        
    def redo(self):
        if self.action == ADDED:
            if self.tagType is None: # This is the first time this command is redone
                self.tagType = addTagType(**self.addData)
                del self.addData
            else:
                # On subsequent redos ensure that the same object is recreated,
                # because it might be used in many elements within the undohistory.
                addTagType(tagType=self.tagType)
        elif self.action == DELETED:
            removeTagType(self.tagType)
        else: changeTagType(self.tagType,**self.newData)

    def undo(self):
        if self.action == ADDED:
            removeTagType(self.tagType)
        elif self.action == DELETED:
            # Ensure that the same object is recreated, because it might be used in many elements
            # within the undohistory.
            addTagType(tagType=self.tagType)
        else: changeTagType(self.tagType,**self.oldData)


class TagTypeChangedEvent(ChangeEvent):
    """TagTypeChangedEvents are used when a tagtype (like artist, composer...) is added, changed or deleted.
    """
    def __init__(self,action,tagType):
        assert action in constants.CHANGE_TYPES
        self.action = action
        self.tagType = tagType
        
        
def addTagType(**data):
    """Adds a new tagtype to the database. The keyword arguments may contain either
    
        - a single argument 'tagType': In this case the given tagType is inserted into the database and some
          internal lists. Use this to undo a tagtype's deletion.
        - a subset of the arguments of Tag.__init__. In this case this data is used to create a new tag.
          The subset must not contain 'id' and must contain at least 'name' and 'type'.
          
    After creation a TagTypeChangedEvent is emitted.
    """
    from . import database as db
    if 'tagType' in data:
        tagType = data['tagType']
        data = (tagType.id,tagType.name,tagType.type.name,tagType.title,tagType.iconPath,tagType.private)
        db.query(
            "INSERT INTO {}tagids (id,tagname,tagtype,title,icon,private) VALUES (?,?,?,?,?,?)"
              .format(db.prefix),*data)
    else:
        # The difference to the if-part is that we have to get the id from the database
        tagType = Tag(**data)
        data = (tagType.name,tagType.type.name,tagType.title,tagType.iconPath,tagType.private)
        tagType.id = db.query(
            "INSERT INTO {}tagids (tagname,tagtype,title,icon,private) VALUES (?,?,?,?,?)"
              .format(db.prefix),*data).insertId()
    db.commit()
    logger.info("Added new tag '{}' of type '{}'.".format(tagType.name,tagType.type.name))
    _tagsByName[tagType.name] = tagType
    _tagsById[tagType.id] = tagType
    tagList.append(tagType)
    from . import modify
    modify.dispatcher.changes.emit(TagTypeChangedEvent(ADDED,tagType))
    return tagType
        

def removeTagType(tagType):
    """Remove a tagtype from the database, including all its values and relations. This will not touch any
    files though!
    After removal a TagTypeChangedEvent is emitted.
    """
    logger.info("Removing tag '{}'.".format(tagType.name))
    if tagType == TITLE or tagType == ALBUM:
        raise ValueError("Cannot remove title or album tag.")
    
    from . import database as db
    db.query("DELETE FROM {}tagids WHERE id=?".format(db.prefix),tagType.id)
    db.commit()
    del _tagsByName[tagType.name]
    del _tagsById[tagType.id]
    tagList.remove(tagType)
            
    from . import modify
    modify.dispatcher.changes.emit(TagTypeChangedEvent(DELETED,tagType))


def changeTagType(tagType,**data):
    """Change a tagtype. In particular update the instance *tagType* (this is usually the only instance of
    this tag) and the database. The keyword arguments determine which properties should be changed::

        changeTagType(tagType,name='artist',iconPath=None)
        
    Allowed keyword arguments are the arguments of Tag.__init__ except id.
    After the change a TagTypeChangedEvent is emitted.
    """
    # Below we will build a query like UPDATE tagids SET ... using the list of assignments (e.g. (tagname=?).
    # The parameters will be sent with the query to replace the questionmarks.
    assignments = []
    params = []
    
    if 'name' in data:
        name = data['name'].lower()
        if not isValidTagname(name):
            raise ValueError("'{}' is not a valid tagname.".format(name))
        if name != tagType.name:
            logger.info("Changing tag '{}' to '{}'.".format(tagType.name,name))
            assignments.append('tagname = ?')
            params.append(name)
            del _tagsByName[tagType.name]
            _tagsByName[name] = tagType
            tagType.name = name
    
    if 'type' in data and data['type'] != tagType.type:
        type = data['type']
        if not isinstance(type,ValueType):
            raise ValueError("'{}' is not a ValueType.".format(type))
        logger.info("Changing type of tag '{}' from '{}' to '{}'."
                    .format(tagType.name,tagType.type.name,type.name))
        assignments.append('tagtype = ?')
        params.append(type.name)
        tagType.type = type
    
    if 'title' in data and data['title'] != tagType.title:
        assignments.append('title = ?')
        params.append(data['title'])
        tagType.title = data['title'] 
        
    if 'iconPath' in data and data['iconPath'] != tagType.iconPath:
        assignments.append('icon = ?')
        params.append(data['iconPath'])
        tagType.setIconPath(data['iconPath'])
        
    if 'private' in data and bool(data['private']) != tagType.private:
        assignments.append('private = 1' if data['private'] else 'private = 0')
        tagType.private = bool(data['private'])
    
    if len(assignments) > 0:
        params.append(tagType.id) # for the where clause
        from . import database as db
        db.query("UPDATE {}tagids SET {} WHERE id = ?"
                    .format(db.prefix,','.join(assignments)),*params)
        db.commit()
        from . import modify
        modify.dispatcher.changes.emit(TagTypeChangedEvent(CHANGED,tagType))


def loadTagTypesFromDB():
    """Initialize _tagsById, _tagsByName and tagList from the database. Raise a runtime error when the 
    tags cannot be fetched from the database (e.g. because the tagids table is missing)."""
    global _tagsByName, _tagsById, tagList
    _tagsById = {}
    _tagsByName = {}
    
    try:
        result = db.query("SELECT id,tagname,tagtype,title,icon,private FROM {}tagids"
                                  .format(db.prefix))
    except db.sql.DBException:
        logger.error("Could not fetch tags from tagids table.")
        raise RuntimeError()
        
    for row in result:
        id,tagName,valueType,title,iconPath,private = row
        if db.isNull(title) or title == "":
            title = None
            
        if db.isNull(iconPath):
            iconPath = None
        valueType = ValueType.byName(valueType)
        newTag = Tag(id,tagName,valueType,title,iconPath,private)
        _tagsById[newTag.id] = newTag
        _tagsByName[newTag.name] = newTag
        
    # tagList contains the tags in the order specified by config.options.tags.tag_order...
    tagList = [ _tagsByName[name] for name in config.options.tags.tag_order if name in _tagsByName ]
    # ...and then all remaining tags in arbitrary order
    tagList.extend(set(_tagsByName.values()) - set(tagList))
    
    
def init():
    """Initialize the variables of this module based on the information of the tagids-table and config-file.
    At program start or after changes of that table this method must be called to ensure the module has the
    correct tags and their IDs. Raise a RuntimeError when tags cannot be fetched from the database correctly.
    """
    global TITLE,ALBUM, db
    from omg import database as db
    
    if db.prefix+'tagids' not in db.listTables():
        logger.error("tagids-table is missing")
        raise RuntimeError()
    
    loadTagTypesFromDB()
        
    if config.options.tags.title_tag not in _tagsByName:
        logger.error("Title tag '{}' is missing in tagids table.".format(config.options.tags.title_tag))
        raise RuntimeError()
    if config.options.tags.album_tag not in _tagsByName:
        logger.error("Album tag '{}' is missing in tagids table.".format(config.options.tags.album_tag))
        raise RuntimeError()

    TITLE = _tagsByName[config.options.tags.title_tag]
    ALBUM = _tagsByName[config.options.tags.album_tag]


class TagValueList(list):
    """List to store tags in a :class:`omg.tags.Storage`-object. The only difference to a usual python list
    is that a TagValueList stores a reference to the Storage-object and will notify the storage if the list
    is empty. The storage will then remove the list.
    """
    def __init__(self,storage,aList=None):
        list.__init__(self,aList if aList is not None else [])
        self.storage = storage
    
    def __setitem__(self,key,value):
        list.__setitem__(self,key,value)
        
    def __delitem__(self,key):
        list.__delitem__(self,key)
        if len(self) == 0:
            self.storage._removeList(self)
            
    def remove(self,value):
        list.remove(self,value)
        if len(self) == 0:
            self.storage._removeList(self)
            
    def pop(self):
        value = list.pop(self)
        if len(self) == 0:
            self.storage._removeList(self)
        return value


class Storage(dict):
    """"Dictionary subclass used to store tags. As an element may have several values for the same tag,
    Storage maps tags to lists of tag-values. The class ensures that an instance never contains an empty
    list and adds a few useful functions to deal with such datastructures.
    """
    def __init__(self,*args):
        if len(args) == 1 and isinstance(args[0],dict):
            assert all(isinstance(v,TagValueList) for v in args[0].values())
        dict.__init__(self,*args)
    
    def copy(self):
        """Return a copy of this storage-object containing copies of the original tag-value-lists."""
        result = Storage({tag: TagValueList(self,l) for tag,l in self.items()})
        for tagValueList in result.values():
            tagValueList.storage = result
        return result
        
    def __setitem__(self,key,value):
        if not isinstance(key,Tag):
            raise ValueError("key argument must be a tag instance. I got {}".format(key))
        if not isinstance(value,Sequence) or isinstance(value,str):
            raise ValueError("value must be a Sequence (but no string. I got {}".format(key))
            
        if len(value) == 0:
            if key in self:
                del self[key]
            else: pass # I won't save an empty list
        else: dict.__setitem__(self,key,TagValueList(self,value))
    
    def _removeList(self,list):
        for key,value in self.items():
            if value == list:
                del self[key]
                return
                
    def add(self,tag,*values):
        """Add one or more values to the list of the given tag."""
        if not isinstance(tag,Tag):
            tag = get(tag)
        if tag not in self:
            self[tag] = values
        else: self[tag].extend(values)

    def addUnique(self,tag,*values):
        """Add one or more values to the list of the given tag. If a value is already contained in the list,
        do not add it again.
        """
        if not isinstance(tag,Tag):
            tag = get(tag)
        if tag not in self:
            # Values may contain repetitions, so we need to filter them away.
            # Remember that self[tag] = [] won't work.
            newList = []
            for value in values:
                if value not in newList:
                    newList.append(value)
            self[tag] = newList
        else:
            for value in values:
                if value not in self[tag]:
                    self[tag].append(value)
                
    def remove(self,tag,*values):
        """Remove one or more values from the list of the given tag. If a value is not contained in this
        Storage just skip it.
        """
        if not isinstance(tag,Tag):
            tag = get(tag)
        for value in values:
            try:
                self[tag].remove(value)
            except ValueError: pass
            
    def replace(self,tag,oldValue,newValue):
        """Replace a value of *tag*. Because *newValue* will be at the same position where *oldValue* was,
        this might look nicer in displays, than simply removing *oldValue* and appending *newValue*.
        If *oldValue* is not present, add *newValue* anyway.
        """
        if not isinstance(tag,Tag):
            tag = get(tag)
        for i,value in enumerate(self[tag]):
            if value == oldValue:
                self[tag][i] = newValue
                return
        else: self.add(tag,newValue)
    
    def merge(self,other):
        """Add all tags from *other* to this storage. *other* may be another :class:`omg.tags.Storage`
        instance or a :func:`dict` mapping tags to value-lists. This method won't add already existing
        values again.
        """
        for tag,valueList in other.items():
            self.addUnique(tag,*valueList)
                
    def removeTags(self,other):
        """Remove all values from *other* from this storage. *other* may be another :class:`omg.tags.Storage`
        instance or a :func:`dict` mapping tags to value-lists. If *other* contains tags and values which are
        not contained in this storage, they will be skipped.
        """
        for tag,valueList in other.items():
            self.removeValues(tag,*valueList)

    def withoutPrivateTags(self):
        """Return a Storage-object containing the same tags but without private tags. If there are no private
        tags, return simply this object itself."""
        if any(tag.private for tag in self):
            return Storage({tag: l for tag,l in self.items() if not tag.private})
        else: return self


class TagDifference:
    """A class storing the difference between two Storage() objects, for use in UndoCommands."""
    def __init__(self, tagsA, tagsB):
        self.removals = []
        self.additions = []
        if tagsA is None:
            tagsA = Storage()
        if tagsB is None:
            tagsB = Storage()
        for tag, valuesA in tagsA.items():
            if tag not in tagsB:
                self.removals.append((tag, valuesA[:]))
            else:
                valuesB = tagsB[tag]
                removedValues = [v for v in valuesA if v not in valuesB]
                if len(removedValues) > 0:
                    self.removals.append((tag, removedValues))
                newValues = [v for v in valuesB if v not in valuesA]
                if len(newValues) > 0:
                    self.additions.append((tag, newValues))
        for tag, valuesB in tagsB.items():
            if tag not in tagsA:
                self.additions.append((tag, valuesB[:]))
                
    def onlyPrivateChanges(self):
        return all(tag.private for (tag, _) in self.additions) and \
               all(tag.private for (tag, _) in self.removals)
               
    def apply(self, tagsA, includePrivate = True):
        """Apply the changes to *tagsA*, transforming them into *tagsB* given to the constructor."""
        for tag, values in self.removals:
            if includePrivate or not tag.private:
                tagsA.remove(tag, *values)
        for tag, values in self.additions:
            if includePrivate or not tag.private:
                tagsA.add(tag, *values)
            
    def revert(self, tagsB, includePrivate = True):
        """Revert the changes from *tagsB*, transforming them into *tagsA* as given to the constructor."""
        for tag, values in self.additions:
            if includePrivate or not tag.private:
                tagsB.remove(tag, *values)
        for tag, values in self.removals:
<<<<<<< HEAD
            tagsB.add(tag, *values)
                    
=======
            if includePrivate or not tag.private:
                tagsB.add(tag, *values)
    
    def __str__(self):
        return "TagDifference(additions={}, removals={})".format(self.additions, self.removals)
                 
        
>>>>>>> e9327a60

def findCommonTags(elements):
    """Returns a Storage object containing all tags that are equal in all of the elements.
    """
    commonTags = set(reduce(lambda x,y: x & y, [set(elem.tags.keys()) for elem in elements ]))
    commonTagValues = {}
    differentTags=set()
    
    for element in elements:
        t = element.tags
        for tag in commonTags:
            if tag not in commonTagValues:
                commonTagValues[tag] = t[tag]
            elif commonTagValues[tag] != t[tag]:
                differentTags.add(tag)
    sameTags = commonTags - differentTags
    tags = Storage()
    for tag in sameTags:
        tags[tag] = commonTagValues[tag]
    return tags<|MERGE_RESOLUTION|>--- conflicted
+++ resolved
@@ -733,18 +733,12 @@
             if includePrivate or not tag.private:
                 tagsB.remove(tag, *values)
         for tag, values in self.removals:
-<<<<<<< HEAD
-            tagsB.add(tag, *values)
-                    
-=======
             if includePrivate or not tag.private:
                 tagsB.add(tag, *values)
     
     def __str__(self):
         return "TagDifference(additions={}, removals={})".format(self.additions, self.removals)
                  
-        
->>>>>>> e9327a60
 
 def findCommonTags(elements):
     """Returns a Storage object containing all tags that are equal in all of the elements.
