--- conflicted
+++ resolved
@@ -149,13 +149,12 @@
     def getPosition(self):
         return self.position
     
-<<<<<<< HEAD
+
     def setPosition(self, position):
         self.position = position
         
-=======
+
     #MIGRATED
->>>>>>> 2d133296
     def getLength(self):
         return self.length
     
