--- conflicted
+++ resolved
@@ -13,10 +13,6 @@
 import omg.models
 from omg import database, tags, constants
 from omg.models.playlist import BasicPlaylist, ManagedPlaylist
-<<<<<<< HEAD
-from omg import constants, tags
-=======
->>>>>>> f9fb4bbc
 
 from . import GopulateGuesser, findNewAlbums
 import omg.gopulate
@@ -104,10 +100,7 @@
                 item.setPosition(j)
                 newContainer.contents.append(item)
                 parent.contents.remove(item)
-<<<<<<< HEAD
-                parent.changesPending = True
-=======
->>>>>>> f9fb4bbc
+
                 for i in range(len(item.tags[tags.TITLE])):
                     item.tags[tags.TITLE][i] = item.tags[tags.TITLE][i].replace(name, "").\
                         strip(constants.FILL_CHARACTERS).\
@@ -126,11 +119,7 @@
                 if oldItem.getPosition():
                     oldItem.setPosition(oldItem.getPosition() - amount + 1)
             newContainer.updateSameTags()
-<<<<<<< HEAD
             newContainer.tags[tags.TITLE] = [ name ]
-                
-=======
-            newContainer.tags["title"] = [ name ]
             self.dataChanged.emit(self.index(insertPosition, 0, parentIndex), self.index(self.rowCount(parentIndex)-1, 0, parentIndex))
             self.dataChanged.emit(parentIndex, parentIndex)
             
@@ -145,8 +134,6 @@
         self.endInsertRows()
         
         
->>>>>>> f9fb4bbc
-        
     def commit(self):
         """Commits all the containers and files in the current model into the database."""
         
