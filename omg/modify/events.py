# -*- coding: utf-8 -*-
# Copyright 2011 Martin Altmayer, Michael Helmling
#
# This program is free software; you can redistribute it and/or modify
# it under the terms of the GNU General Public License version 3 as
# published by the Free Software Foundation.
#

from .. import tags
from .. import logging

logger = logging.getLogger(__name__)


class ChangeEvent:
    """Abstract super class for all changeevents."""
    pass


class ElementChangeEvent(ChangeEvent):
    """A generic change event for all sorts of element modifications."""
    def __init__(self, level, changes, contentsChanged = False):
        self.changes = changes
        self.level = level
        self.contentsChanged = contentsChanged
    
    def ids(self):
        return self.changes.keys()
    
    def getNewContentsCount(self, element):
        return self.changes[element.id].getContentsCount()
    
    def applyTo(self, element):
        element.copyFrom(self.changes[element.id], copyContents = self.contentsChanged)

<<<<<<< HEAD
=======

>>>>>>> 907994c7
class ElementsDeletedEvent(ChangeEvent):
    """Special event that is sent when elements are completely deleted from the database."""
    def __init__(self,elids):
        self.elids = elids
        
    def ids(self):
        return self.elids
    
    
class SingleElementChangeEvent(ElementChangeEvent):
    """A specialized modify event if only one element (tags, position, ...) is modified."""
    def __init__(self, level, element):
        self.element = element
        self.level = level
        self.contentsChanged = False
        
    def ids(self):
        return [self.element.id]
    
    def getNewContentsCount(self, element):
        return 0
    
    def applyTo(self, element):
        element.copyFrom(self.element, copyContents = False)


class PositionChangeEvent(ElementChangeEvent):
    """An event for the case that the position of several elements below the same parent are changed."""
    def __init__(self, level, parentId, positionMap):
        '''Initializes the event. *positionMap* is a dict mapping old to new positions.'''
        self.contentsChanged = True
        self.parentId = parentId
        self.positionMap = positionMap
        
    def ids(self):
        return [self.parentId]
    
    def getNewContentsCount(self, element):
        return len(element.contents)
    
    def applyTo(self, element):
        assert element.id == self.parentId
        for elem in element.contents:
            if elem.position in self.positionMap:
                elem.position = self.positionMap[elem.position]
        element.sortContents()
        
    
class InsertElementsEvent(ElementChangeEvent):
    """A specialized modify event for the insertion of elements. <insertions> is a dict mapping parentId -> iterable of
    (index, elementList) tuples."""
    def __init__(self, level, insertions):
        self.insertions = insertions
        self.level = level
        self.contentsChanged = True
        
    def ids(self):
        return self.insertions.keys()
    
    def getNewContentsCount(self, element):
        return element.getContentsCount() + sum(map(len, tup[1]) for tup in self.insertions[element.id])
    
    def applyTo(self, element):
        for i, elems in self.insertions[element.id]:
            element.insertContents(i, [e.copy() for e in elems])
            

class RemoveElementsEvent(ElementChangeEvent):
    """A specialized modify event for the removal of elements. Removals is a dict mapping parent ids to an iterable of
    (index, number) tuples, meaning that parent.contents[index,index+number] will be removed. The caller must
    make sure that it is feasable to remove elements in the order they appear in the iterable – i.e. they should be sorted
    decreasing."""
    def __init__(self, level, removals):
        self.removals = removals
        self.level = level
        self.contentsChanged = True
        
    def ids(self):
        return self.removals.keys()
    
    def getNewContentsCount(self, element):
        return element.getContentsCount() - sum(tup[1] for tup in self.removals[element.id])
    
    def applyTo(self, element):
        for index, count in self.removals[element.id]:
            del element.contents[index:index+count]
            

class TagChangeEvent(ElementChangeEvent):
    def __init__(self,level,changes):
        self.level = level
        self.changes = changes
        self.contentsChanged = False
        
    def applyTo(self,element):
        assert element in self.changes
        if element.tags is not None:
            element.tags = self.changes[element].copy()
            
    def __str__(self):
        return "Modify tags of [{}]".format(",".join(str(k) for k in self.changes.keys()))

            
class SingleTagChangeEvent(TagChangeEvent):
    def __init__(self,level,tag,elements):
        assert isinstance(tag,tags.Tag)
        self.level = level
        self.tag = tag
        self.elements = elements
        self.contentsChanged = False
        
    def ids(self):
        return [element.id for element in self.elements]
    
    
class TagValueAddedEvent(SingleTagChangeEvent):
    def __init__(self,level,tag,value,elements):
        super().__init__(level,tag,elements)
        self.value = value

    def applyTo(self,element):
        if element.tags is not None:
            element.tags.add(self.tag,self.value)
            
    def __str__(self):
        return "Add: {} {} {}".format(self.tag,self.value,self.elements)
    
    
class TagValueRemovedEvent(SingleTagChangeEvent):
    def __init__(self,level,tag,value,elements):
        super().__init__(level,tag,elements)
        self.value = value

    def applyTo(self,element):
        if element.tags is not None:
            element.tags.remove(self.tag,self.value)
        
    def __str__(self):
        return "Remove: {} {} {}".format(self.tag,self.value,self.elements)
    

class TagValueChangedEvent(SingleTagChangeEvent):
    def __init__(self,level,tag,oldValue,newValue,elements):
        super().__init__(level,tag,elements)
        self.oldValue = oldValue
        self.newValue = newValue

    def applyTo(self,element):
        if element.tags is not None:
            element.tags.replace(self.tag,self.oldValue,self.newValue)
            
    def __str__(self):
        return "Change: {} {}->{} {}".format(self.tag,self.oldValue,self.newValue,self.elements)
    

class FlagChangeEvent(ElementChangeEvent):
    def __init__(self,level,changes):
        self.level = level
        self.changes = changes
        self.contentsChanged = False
        
    def applyTo(self,element):
        assert element in self.changes
        if element.flags is not None:
            element.flags = self.changes[element][:]
            
    def __str__(self):
        return "Modify flags"
    
    
class SingleFlagChangeEvent(FlagChangeEvent):
    """Abstract superclass for events where one flag changes in several elements."""
    def __init__(self,level,flag,elements):
        self.level = level
        self.flag = flag
        self.elements = elements
        
    def ids(self):
        return [element.id for element in self.elements]
        
    
class FlagAddedEvent(SingleFlagChangeEvent):
    """FlagAddedEvents are used when a flag is added to one or more elements."""
    def applyTo(self,element):
        if element.flags is not None and self.flag not in element.flags:
            element.flags.append(self.flag)
        

class FlagRemovedEvent(SingleFlagChangeEvent):
    """FlagRemovedEvent are used when a flag is remove from one or more elements."""
    def applyTo(self,element):
        if element.flags is not None and self.flag in element.flags:
            element.flags.remove(self.flag)


class TagTypeChangedEvent(ChangeEvent):
    """TagTypeChangedEvents are used when a tagtype (like artist, composer...) is added, changed or deleted.
    Contrary to ModifyEvents these events are sent over the tagTypeChanged-signal of the dispatcher.
    """
    def __init__(self,action,tagType):
        assert action in range(1,4) # ADDED,CHANGED or DELETED
        self.action = action
        self.tagType = tagType


class FlagTypeChangedEvent(ChangeEvent):
    """TagTypeChangedEvents are used when a flagtype is added, changed or deleted. Contrary to ModifyEvents
    these events are sent over the tagTypeChanged-signal of the dispatcher.
    """
    def __init__(self,action,flagType):
        assert action in range(1,4) # ADDED,CHANGED or DELETED
        self.action = action
        self.flagType = flagType
        
        
class SortValueChangedEvent(ChangeEvent):
    """This flag is emitted when a sortvalue changes."""
    def __init__(self,tag,valueId,oldValue,newValue):
        self.tag,self.valueId,self.oldValue,self.newValue = tag,valueId,oldValue,newValue
        <|MERGE_RESOLUTION|>--- conflicted
+++ resolved
@@ -33,10 +33,6 @@
     def applyTo(self, element):
         element.copyFrom(self.changes[element.id], copyContents = self.contentsChanged)
 
-<<<<<<< HEAD
-=======
-
->>>>>>> 907994c7
 class ElementsDeletedEvent(ChangeEvent):
     """Special event that is sent when elements are completely deleted from the database."""
     def __init__(self,elids):
