#!/usr/bin/env python3
# -*- coding: utf-8 -*-
# Copyright 2011 Martin Altmayer
#
# This program is free software; you can redistribute it and/or modify
# it under the terms of the GNU General Public License version 3 as
# published by the Free Software Foundation.
#

"""
This module will really modify database and filesystem (using database.write and realfiles2). It does not
do any Undo-/Redo-stuff.
"""
 
from .. import database as db, tags, realfiles2, logging
from ..database import write
from . import dispatcher, events, REAL

logger = logging.getLogger(__name__)


def createNewElements(elements):
    """Create new elements. *elements* is a list of preliminary elements (i.e. element instances with
    negative ids). This method will insert new entries in the elements and file table. It won't save
    any contents, tags or flags though.
    
    This method will return a dict mapping old to new ids.
    """
    result = {}
    for element in elements:
        assert element.id < 0
        oldId = element.id
        newId = db.write.createNewElement(element.isFile(),element.major if element.isContainer() else False)
        if element.isFile():
            db.write.addFile(newId,element.path,None,element.length)
        
        result[element.id] = newId
    return result


def deleteElements(elids):
    """Delete the elements with the given ids from the database. This will delete from the elements table
    and due to foreign keys also from files, tags, flags and contents and emit an ElementsDeletedEvent."""
    db.write.deleteElements(elids)
    dispatcher.changes.emit(events.ElementsDeletedEvent(elids))


def commit(changes):
    """Commits all elements, given by an id->(oldElement,newElement) dictionary, into the database.
    
    After the commit, the elements in the database will look like those in the argument.
    If an element in changes.values() is a container, the contents must be loaded, but
    do not need to have any loaded data besides position and id."""
    logger.debug("Committing {} elements".format(len(changes)))
    
    # Tags
    changeTags({oldElement.id: (oldElement.tags,newElement.tags)
                    for oldElement,newElement in changes.values()},
               [oldElement for oldElement,newElement in changes.values()],
               emitEvent = False)
    
    # Flags
<<<<<<< HEAD
    changeFlags({oldElement.id: (oldElement.flags, newElement.flags)
                 for oldElement, newElement in changes.values()},
                emitEvent = False)
=======
    changeFlags({oldElement: (oldElement.flags, newElement.flags)
                 for oldElement, newElement in changes.values()}, emitEvent = False)
    
    # Major
    for tup in changes.values():
        setMajor(tup[1], emitEvent = False)
>>>>>>> 9002370d
    
    # Contents (including position)
    contents = {}
    for id,changesTuple in changes.items():
        oldElement,newElement = changesTuple
        cOld = oldElement.getContents()
        cNew = newElement.getContents()
        if len(cOld) != len(cNew) or \
                any(old.id != new.id or old.position != new.position for old,new in zip(cOld,cNew)):
            contents[oldElement.id] = cNew
            
    if len(contents) > 0:
        db.write.setContents(contents)
    
    dispatcher.changes.emit(events.ElementChangeEvent(REAL,{id: tuple[1] for id,tuple in changes.items()}, True))


def addTagValue(tag,value,elements): 
    """Add a tag of type *tag* and value *value* to each element in *elements*."""
    assert isinstance(tag,tags.Tag) and len(elements) > 0
    
    if not tag.private:
        successful = [] # list of elements where the file was written successfully
        for element in elements:
            if element.isFile():
                try:
                    real = realfiles2.get(element.path)
                    real.read()
                    real.tags.add(tag,value)
                    real.saveTags()
                except realfiles2.TagIOError as e:
                    logger.error("Could not add tags to '{}'.".format(element.path))
                    logger.error("Error was: {}".format(e))
                    continue
            successful.append(element)
    else: successful = elements

    if len(successful) > 0:
        db.write.addTagValues((element.id for element in successful),tag,[value])
        dispatcher.changes.emit(events.TagValueAddedEvent(REAL,tag,value,successful))


def removeTagValue(tag,value,elements):
    """Remove the given value of tag *tag* from each element in *elements*."""
    assert isinstance(tag,tags.Tag) and len(elements) > 0
    
    if not tag.private:
        successful = [] # list of elements where the file was written successfully
        for element in elements:
            if element.isFile():
                try:
                    real = realfiles2.get(element.path)
                    real.read()
                    real.tags.remove(tag,value)
                    real.saveTags()
                except realfiles2.TagIOError as e:
                    logger.error("Could not remove tags from '{}'.".format(element.path))
                    logger.error("Error was: {}".format(e))
                    continue
            successful.append(element)
    else: successful = elements
    
    if len(successful) > 0:                
        db.write.removeTagValues((element.id for element in successful),tag,[value])
        dispatcher.changes.emit(events.TagValueRemovedEvent(REAL,tag,value,successful))


def changeTagValue(tag,oldValue,newValue,elements):
    """For each element in *elements*: If element has a tag of type *tag* and value *oldValue* then remove
    it. In any case add *newValue*."""
    assert isinstance(tag,tags.Tag) and len(elements) > 0

    if not tag.private:
        successful = [] # list of elements where the file was written successfully
        for element in elements:
            if element.isFile():
                try:
                    real = realfiles2.get(element.path)
                    real.read()
                    real.tags.replace(tag,oldValue,newValue)
                    real.saveTags()
                except realfiles2.TagIOError as e:
                    logger.error("Could not change tag value from '{}'.".format(element.path))
                    logger.error("Error was: {}".format(e))
                    continue
            successful.append(element)
    else: successful = elements
        
    if len(successful) > 0:
        db.write.changeTagValue((element.id for element in successful),tag,oldValue,newValue)
        dispatcher.changes.emit(events.TagValueChangedEvent(REAL,tag,oldValue,newValue,successful))


def _getPathAndFileTags(id,elements):
    for element in elements:
        if element.id == id:
            if element.isFile():
                path = getattr(element,'path',None)
                if path is None:
                    path = db.path(id)
                fileTags = getattr(element,'fileTags',None)
                return path,fileTags
            else: return None,None
    # Arriving here means that no element has the given id
    if db.isFile(element.id):
        return db.path(element.id),None
    else: return None,None

def changeTags(changes,elements=[],emitEvent = True):
    """Change tags arbitrarily: *changes* is a dict mapping element ids to tuples consisting
    of two tags.Storages - the tags before and after the change. *elements* is a list of affected elements
    and is only used to determine whether an element is a file and to get its path. If an element is not
    found in this list, that information is read from the database.
    """
    abort = False
        
    successful = [] # list of element ids whose file was written successfully
    for id,changeTuple in changes.items():
        oldTags,newTags = changeTuple
        if oldTags == newTags:
            continue
        
        path,fileTags = _getPathAndFileTags(id,elements)
              
        if path is not None and (fileTags is None or fileTags != newTags.withoutPrivateTags()):
            try:
                real = realfiles2.get(path)
                real.read()
                real.tags = newTags.withoutPrivateTags()
                real.saveTags()
            except realfiles2.TagIOError as e:
                logger.error("Could not change tags of file '{}'.".format(path))
                logger.error("Error was: {}".format(e))
                # Do not write the database, if writing the file failed
                continue
        successful.append(id)
        
        unchangedTags = [tag for tag in oldTags if tag in newTags and oldTags[tag] == newTags[tag]]
        if len(unchangedTags) < len(oldTags):
            db.write.removeAllTagValues(id,(tag for tag in oldTags if not tag in unchangedTags))
        if len(unchangedTags) < len(newTags):
            for tag in newTags:
                if tag not in unchangedTags:
                    db.write.addTagValues(id,tag,newTags[tag])
  
    if len(successful) > 0 and emitEvent:
        changes = {k: v[1] for k,v in changes.items() if k in successful}
        dispatcher.changes.emit(events.TagChangeEvent(REAL,changes))


def addFlag(flag,elements):
    """Add *flag* to *elements* and emit a FlagAddedEvent."""
    db.write.addFlag((el.id for el in elements),flag)
    dispatcher.changes.emit(events.FlagAddedEvent(REAL,flag,elements))
    

def removeFlag(flag,elements):
    """Remove *flag* from *elements* and emit a FlagRemovedEvent."""
    db.write.removeFlag((el.id for el in elements),flag)
    dispatcher.changes.emit(events.FlagRemovedEvent(REAL,flag,elements))
    

def changeFlags(changes,emitEvent = True):
    """Change flags arbitrarily: *changes* is a dict mapping element ids to tuples consisting
    of two lists of flags - the flags before and after the change."""
    for id,changeTuple in changes.items():
        oldFlags,newFlags = changeTuple
        # Compare the lists forgetting the order
        if any(f not in oldFlags for f in newFlags) or any(f not in newFlags for f in oldFlags):
            db.write.setFlags(id,newFlags)
    if emitEvent:
        changes = {k: v[1] for k,v in changes.items()}
        dispatcher.changes.emit(events.FlagChangeEvent(REAL,changes))


def setMajor(element, emitEvent = True):
    """Set the 'major' flag of the element according to the element's attribute."""
    db.write.setMajor(element.id, element.major)
    if emitEvent:
        dispatcher.changes.emit(events.MajorFlagChangeEvent(REAL, element))
    
def setSortValue(tag,valueId,newValue,oldValue=-1):
    """Change a sortvalue and emit a SortValueChangedEvent. *tag* and *valueId* specify the affected value,
    *newValue* is the new value (None if the sortvalue should be deleted) and *oldValue* is used for the
    event. It may be the oldValue (including None) or -1 (the default) in which case it is fetched from the
    database.
    """
    if oldValue == -1:
        oldValue = db.sortValue(tag,valueId)
    db.write.setSortValue(tag,valueId,newValue)
    dispatcher.changes.emit(events.SortValueChangedEvent(tag,valueId,oldValue,newValue))<|MERGE_RESOLUTION|>--- conflicted
+++ resolved
@@ -60,18 +60,13 @@
                emitEvent = False)
     
     # Flags
-<<<<<<< HEAD
     changeFlags({oldElement.id: (oldElement.flags, newElement.flags)
                  for oldElement, newElement in changes.values()},
                 emitEvent = False)
-=======
-    changeFlags({oldElement: (oldElement.flags, newElement.flags)
-                 for oldElement, newElement in changes.values()}, emitEvent = False)
     
     # Major
     for tup in changes.values():
         setMajor(tup[1], emitEvent = False)
->>>>>>> 9002370d
     
     # Contents (including position)
     contents = {}
