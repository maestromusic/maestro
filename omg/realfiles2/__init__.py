--- conflicted
+++ resolved
@@ -91,11 +91,7 @@
     def _ensureFileIsLoaded(self):
         if self._f is None:
             self._f = cutags.File(self.path)
-<<<<<<< HEAD
-
-=======
-            #print(self._f.tags)
->>>>>>> a7a70757
+    
     def read(self):
         self._ensureFileIsLoaded()
         self.tags = tags.Storage()
