--- conflicted
+++ resolved
@@ -120,13 +120,8 @@
         if string.isdecimal():
             return int(string)
         # Watch for positions of the form 2/5
-<<<<<<< HEAD
-        elif re.match('d+\s*/\s*d+$',string):
-             return int(string.split('/')[0])
-=======
         elif re.match('\d+\s*/\s*\d+$',string):
             return int(string.split('/')[0])
->>>>>>> a6250b16
         else: return None
 
     def read(self):
