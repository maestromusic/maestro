
SOURCES = ../omg/application.py\
	  ../omg/gui/browserdialog.py\
	  ../omg/gui/browser.py\
	  ../omg/gui/dialogs.py\
	  ../omg/gui/editor.py\
<<<<<<< HEAD
	  ../omg/gui/formatter.py\
	  ../omg/gui/playlist.py\
	  ../omg/gui/singletageditor.py\
	  ../omg/gui/tageditor.py\
	  ../omg/gui/tagwidgets.py\
      ../omg/gui/treeview.py\
	  ../omg/models/editor.py\
      ../omg/plugins/coverfetcher/__init__.py\
	  ../omg/plugins/configeditor/__init__.py
         


TRANSLATIONS = omg.de.ts omg.en.ts omg.pfl.ts
=======
\
          ../omg/plugins/dbanalyzer/__init__.py\
          ../omg/plugins/searchanalyzer/__init__.py\
          ../omg/plugins/configeditor/__init__.py
         


TRANSLATIONS = omg.de.ts omg.en.ts

CODECFORTR = UTF-8
>>>>>>> 6a702355
<|MERGE_RESOLUTION|>--- conflicted
+++ resolved
@@ -4,7 +4,6 @@
 	  ../omg/gui/browser.py\
 	  ../omg/gui/dialogs.py\
 	  ../omg/gui/editor.py\
-<<<<<<< HEAD
 	  ../omg/gui/formatter.py\
 	  ../omg/gui/playlist.py\
 	  ../omg/gui/singletageditor.py\
@@ -12,21 +11,12 @@
 	  ../omg/gui/tagwidgets.py\
       ../omg/gui/treeview.py\
 	  ../omg/models/editor.py\
-      ../omg/plugins/coverfetcher/__init__.py\
-	  ../omg/plugins/configeditor/__init__.py
+      ../omg/plugins/dbanalyzer/__init__.py\
+      ../omg/plugins/searchanalyzer/__init__.py\
+      ../omg/plugins/configeditor/__init__.py
          
 
 
+
 TRANSLATIONS = omg.de.ts omg.en.ts omg.pfl.ts
-=======
-\
-          ../omg/plugins/dbanalyzer/__init__.py\
-          ../omg/plugins/searchanalyzer/__init__.py\
-          ../omg/plugins/configeditor/__init__.py
-         
-
-
-TRANSLATIONS = omg.de.ts omg.en.ts
-
-CODECFORTR = UTF-8
->>>>>>> 6a702355
+CODECFORTR = UTF-8